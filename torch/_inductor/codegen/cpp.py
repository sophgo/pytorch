import contextlib
import dataclasses
import functools
import itertools
import logging
import math
import re
import sys
from copy import copy, deepcopy
from pathlib import Path
from typing import Dict, List

import numpy
import sympy

import torch
import torch.fx
from torch._inductor import dependencies
from torch._inductor.ir import StorageBox, TensorBox
from torch._prims_common import is_float_dtype
from torch.utils._sympy.value_ranges import ValueRanges

from .. import codecache, config, ir, metrics
from ..codegen.wrapper import WrapperCodeGen
from ..optimize_indexing import get_expr_range, range_expressable_in_32_bits
from ..scheduler import SchedulerNode
from ..utils import (
    cache_on_self,
    get_fused_kernel_name,
    sympy_product,
    sympy_subs,
    sympy_symbol,
)

from ..virtualized import ops, V
from .common import (
    BracesBuffer,
    CppWrapperKernelArgs,
    CSE,
    DataTypePropagation,
    DeferredLine,
    ExprPrinter,
    IndentedBuffer,
    Kernel,
    KernelArgs,
    OpOverrides,
    OptimizationContext,
)

schedule_log = torch._logging.getArtifactLogger(__name__, "schedule")

DTYPE_TO_CPP = {
    torch.float32: "float",
    torch.float64: "double",
    torch.float16: "half",
    torch.int64: "long",
    torch.int32: "int",
    torch.int16: "short",
    torch.int8: "signed char",
    torch.uint8: "unsigned char",
    torch.bool: "bool",
    torch.bfloat16: "bfloat16",
<<<<<<< HEAD
    torch.complex64: "std::complex<float>",
    torch.complex128: "std::complex<double>",
=======
    torch.complex64: "complex64",
>>>>>>> 4081e924
}

DTYPE_TO_ATEN = {
    torch.float32: "at::kFloat",
    torch.float64: "at::kDouble",
    torch.float16: "at::kHalf",
    torch.int64: "at::kLong",
    torch.int32: "at::kInt",
    torch.int16: "at::kShort",
    torch.int8: "at::kChar",
    torch.uint8: "at::kByte",
    torch.bool: "at::kBool",
    torch.bfloat16: "at::kBFloat16",
    torch.complex64: "at::kComplexFloat",
}

DEVICE_TO_ATEN = {
    "cpu": "at::kCPU",
    "cuda": "at::kCUDA",
}

INDEX_TYPE = "long"

RTYPE_TO_CPP = {
    "sum": "+",
    "prod": "*",
    "xor_sum": "^",
    "min": "min",
    "max": "max",
    "argmin": "argmin",
    "argmax": "argmax",
    "any": "||",
}

PYTHON_TO_CPP = {
    "int": "long",
    "float": "double",
    "bool": "bool",
    "ScalarType": "c10::ScalarType",
}

CONTAINER_PYTHON_TO_CPP = {
    "List": "std::vector",
    "Optional": "c10::optional",
}


def is_complex_dtype(dtype):
    return dtype in {torch.complex64, torch.complex128}

def reduction_init(reduction_type, dtype):
    if dtype in (torch.float16, torch.bfloat16):
        # Since load promotes all half-precision inputs to float, the initial
        # constant for reduction must be promoted as well
        dtype = torch.float32
    if reduction_type in ("xor_sum", "sum", "any"):
        return 0
    if reduction_type == "prod":
        return 1
    if reduction_type in {"max", "argmax"}:
        return (
            f"-std::numeric_limits<{DTYPE_TO_CPP[dtype]}>::infinity()"
            if is_float_dtype(dtype)
            else f"std::numeric_limits<{DTYPE_TO_CPP[dtype]}>::min()"
        )
    if reduction_type in {"min", "argmin"}:
        return (
            f"std::numeric_limits<{DTYPE_TO_CPP[dtype]}>::infinity()"
            if is_float_dtype(dtype)
            else f"std::numeric_limits<{DTYPE_TO_CPP[dtype]}>::max()"
        )
    raise AssertionError(reduction_type)


def reduction_combine(reduction_type, var, next_value):
    if reduction_type == "sum":
        return f"{var} + {next_value}"
    if reduction_type == "prod":
        return f"{var} * {next_value}"
    if reduction_type == "xor_sum":
        return f"{var} ^ {next_value}"
    if reduction_type == "any":
        return f"{var} || {next_value}"
    if reduction_type in ("min", "max"):
        return f"{reduction_type}_propagate_nan({var}, {next_value})"
    raise AssertionError(reduction_type)


def reduction_combine_vec(reduction_type, var, next_value):
    if reduction_type == "max":
        return f"at::vec::maximum({var}, {next_value})"
    elif reduction_type == "min":
        return f"at::vec::minimum({var}, {next_value})"
    elif reduction_type == "sum":
        return f"{var} + {next_value}"
    elif reduction_type == "prod":
        return f"{var} * {next_value}"
    elif reduction_type == "xor_sum":
        return f"{var} ^ {next_value}"
    else:
        raise NotImplementedError()


index_value_name_counter = 1


def argmax_argmin_prefix(reduction_type, src_dtype, tmpvar):
    global index_value_name_counter
    struct_name = f"IndexValue_{index_value_name_counter}"
    index_value_name_counter += 1

    # A small annoyance, due to it being a little cumbersome to just throw {} into strings
    prefix = [
        f"struct {struct_name} {{size_t index; {DTYPE_TO_CPP[src_dtype]} value;}};",
        f"{struct_name} {tmpvar}{{0, {reduction_init(reduction_type, src_dtype)}}};",
    ]
    if reduction_type == "argmax":
        prefix.extend(
            [
                "#if !defined(__clang_major__) || __clang_major__ > 9",
                f"#pragma omp declare reduction(argmax : {struct_name} :\\",
                "    omp_out.value = omp_in.value < omp_out.value ? omp_out.value : omp_in.value,\\",
                "    omp_out.index = omp_in.value < omp_out.value ? omp_out.index : omp_in.index)\\",
                f"\tinitializer(omp_priv = {{0, {reduction_init(reduction_type, src_dtype)}}})",
                "#endif",
            ]
        )
    elif reduction_type == "argmin":
        prefix.extend(
            [
                "#if !defined(__clang_major__) || __clang_major__ > 9",
                f"#pragma omp declare reduction(argmin : {struct_name} :\\",
                "    omp_out.value = omp_in.value > omp_out.value ? omp_out.value : omp_in.value,\\",
                "    omp_out.index = omp_in.value > omp_out.value ? omp_out.index : omp_in.index)\\",
                f"\tinitializer(omp_priv = {{0, {reduction_init(reduction_type, src_dtype)}}})",
                "#endif",
            ]
        )
    return prefix


def parallel_num_threads():
    threads = config.cpp.threads
    if threads < 1:
        threads = torch.get_num_threads()
    return threads


@functools.lru_cache()
def stride_at(var: sympy.Symbol, index: sympy.Expr):
    replacement = {var: var + 1}
    new_index = sympy_subs(index, replacement)
    return sympy.simplify(new_index - index)


@functools.lru_cache()
def cpp_prefix():
    path = Path(__file__).parent / "cpp_prefix.h"
    with path.open() as f:
        _, filename = codecache.write(
            f.read(),
            "h",
        )
    return f'#include "{filename}"'


class CppPrinter(ExprPrinter):
    def _print_Integer(self, expr):
        return f"{int(expr)}L"

    def _print_ModularIndexing(self, expr):
        x, div, mod = expr.args
        x = self.paren(self.doprint(x))
        if div != 1:
            div = self.paren(self.doprint(div))
            if expr.is_integer:
                x = f"at::native::div_floor_integer({x}, {div})"
            else:
                x = f"at::native::div_floor_floating(static_cast<double>({x}), static_cast<double>({div}))"
        mod = self.paren(self.doprint(mod))
        return f"static_cast<{INDEX_TYPE}>({x}) % static_cast<{INDEX_TYPE}>({mod})"

    def _print_FloorDiv(self, expr):
        x, div = expr.args
        x = self.paren(self.doprint(x))
        div = self.paren(self.doprint(div))
        if expr.is_integer:
            return f"at::native::div_floor_integer({x}, {div})"
        return f"at::native::div_floor_floating(static_cast<double>({x}), static_cast<double>({div}))"

    def _print_floor(self, expr):
        assert len(expr.args) == 1
        r = f"std::floor({self._print(expr.args[0])})"
        return f"static_cast<{INDEX_TYPE}>({r})" if expr.is_integer else r

    def _print_Pow(self, expr):
        # Uses float constants to perform FP div
        base, exp = expr.args
        base = self._print(base)
        if exp == 0.5:
            r = f"std::sqrt({base})"
            return f"static_cast<INDEX_TYPE>({r})" if expr.is_integer else r
        assert exp.is_integer
        exp = int(exp)
        if exp > 0:
            r = "*".join([self.paren(base)] * exp)
        elif exp < 0:
            r = "1.0/" + self.paren("*".join([self.paren(base)] * abs(exp)))
        else:  # exp == 0
            r = "1.0"

        return f"static_cast<{INDEX_TYPE}>({r})" if expr.is_integer else r

    def _print_Rational(self, expr):
        # Uses float constants to perform FP div
        if expr.q == 1:
            r = f"{expr.p}"
        else:
            r = f"{expr.p}.0/{expr.q}.0"
        return f"static_cast<{INDEX_TYPE}>({r})" if expr.is_integer else r

    def _print_ceiling(self, expr):
        assert len(expr.args) == 1
        r = f"std::ceil({self._print(expr.args[0])})"
        return f"static_cast<{INDEX_TYPE}>({r})" if expr.is_integer else r


cexpr = CppPrinter().doprint


def cexpr_index(index):
    return f"static_cast<{INDEX_TYPE}>({cexpr(index)})"


class RecordOptimizationContext:
    def __init__(self, func_name: str = ""):
        self.func_name = func_name
        self.current_node: torch.fx.Node = None
        self.opt_ctx: OptimizationContext = None

    def __enter__(self):
        assert V.interpreter
        assert V.interpreter.current_node

        self.current_node: torch.fx.Node = V.interpreter.current_node
        if OptimizationContext.key in self.current_node.meta:
            self.opt_ctx = self.current_node.meta[OptimizationContext.key]
        else:
            self.opt_ctx = OptimizationContext()
        self.opt_ctx.ops_name = self.func_name
        return self

    def __exit__(self, exc_type, exc_val, exc_tb):
        assert self.current_node
        assert self.opt_ctx
        self.current_node.meta[OptimizationContext.key] = self.opt_ctx

    def get_opt_ctx(self):
        return self.opt_ctx

    def get_fx_node(self):
        assert self.current_node
        return self.current_node


def get_opt_ctx(node: torch.fx.Node) -> OptimizationContext:
    return node.meta.get(OptimizationContext.key, None)


def get_current_node_opt_ctx() -> OptimizationContext:
    assert V.interpreter.current_node
    return get_opt_ctx(V.interpreter.current_node)


class CppVecOverrides(OpOverrides):
    """Map element-wise ops to aten vectorization C++"""

    @staticmethod
    def add(a, b):
        return f"{a} + {b}"

    @staticmethod
    def sub(a, b):
        return f"{a} - {b}"

    @staticmethod
    def mul(a, b):
        return f"{a} * {b}"

    @staticmethod
    def div(a, b):
        return f"{a} / {b}"

    @staticmethod
    def abs(x):
        return f"{x}.abs()"

    @staticmethod
    def sin(x):
        return f"{x}.sin()"

    @staticmethod
    def cos(x):
        return f"{x}.cos()"

    @staticmethod
    def exp(x):
        return f"{x}.exp()"

    @staticmethod
    def exp2(x):
        return f"{x}.exp2()"

    @staticmethod
    def expm1(x):
        # decompose for a better performance
        vec_one = f"decltype({x})(1)"
        return f"{x}.exp() - {vec_one}"

    @staticmethod
    def erf(x):
        return f"{x}.erf()"

    @staticmethod
    def erfc(x):
        return f"{x}.erfc()"

    @staticmethod
    def erfinv(x):
        return f"{x}.erfinv()"

    @staticmethod
    def sqrt(x):
        return f"{x}.sqrt()"

    @staticmethod
    def eq(x, y):
        return f"to_float_mask({x} == {y})"

    @staticmethod
    def ne(x, y):
        return f"to_float_mask({x} != {y})"

    @staticmethod
    def lt(x, y):
        return f"to_float_mask({x} < {y})"

    @staticmethod
    def gt(x, y):
        return f"to_float_mask({x} > {y})"

    @staticmethod
    def le(x, y):
        return f"to_float_mask({x} <= {y})"

    @staticmethod
    def ge(x, y):
        return f"to_float_mask({x} >= {y})"

    @staticmethod
    def and_(x, y):
        return f"{x} & {y}"

    @staticmethod
    def rsqrt(x):
        return f"{x}.rsqrt()"

    @staticmethod
    def pow(a, b):
        return f"{a}.pow({b})"

    @staticmethod
    def log(x):
        return f"{x}.log()"

    @staticmethod
    def round(x):
        return f"{x}.round()"

    @staticmethod
    def floor(x):
        return f"{x}.floor()"

    @staticmethod
    def ceil(x):
        return f"{x}.ceil()"

    @staticmethod
    def trunc(x):
        return f"{x}.trunc()"

    @staticmethod
    def fmod(a, b):
        return f"{a}.fmod({b})"

    @staticmethod
    def lgamma(x):
        return f"{x}.lgamma()"

    @staticmethod
    def logical_and(a, b):
        return f"({a} != 0) & ({b} != 0)"

    @staticmethod
    def logical_not(a):
        return f"{a} == 0"

    @staticmethod
    def logical_or(a, b):
        return f"({a} != 0) | ({b} != 0)"

    @staticmethod
    def logical_xor(a, b):
        return f"({a} != 0) ^ ({b} != 0)"

    @staticmethod
    def tan(a):
        return f"{a}.tan()"

    @staticmethod
    def tanh(a):
        vec_one = f"decltype({a})(1)"
        vec_two = f"decltype({a})(2)"
        vec_minus_two = f"decltype({a})(-2)"
        return f"{vec_two} / ({vec_one} + ({vec_minus_two} * {a}).exp()) - {vec_one}"

    @staticmethod
    def reciprocal(a):
        return f"{a}.reciprocal()"

    @staticmethod
    def atan(x):
        return f"{x}.atan()"

    @staticmethod
    def acos(x):
        return f"{x}.acos()"

    @staticmethod
    def asin(x):
        return f"{x}.asin()"

    @staticmethod
    def cosh(x):
        return f"{x}.cosh()"

    @staticmethod
    def sinh(x):
        return f"{x}.sinh()"

    @staticmethod
    def log10(x):
        return f"{x}.log10()"

    @staticmethod
    def nextafter(x):
        return f"{x}.nextafter()"

    @staticmethod
    def copysign(a, b):
        return f"{a}.copysign({b})"

    @staticmethod
    def atan2(a, b):
        return f"{a}.atan2({b})"

    @staticmethod
    def hypot(a, b):
        return f"{a}.hypot({b})"

    @staticmethod
    def atanh(x):
        # For real x, atanh(x) = 1/2 * log((1+x)/(1-x))
        vec_one = f"decltype({x})(1)"
        vec_one_half = f"decltype({x})(0.5)"
        return f"{vec_one_half} * (({vec_one} + {x})/({vec_one} - {x})).log()"

    @staticmethod
    def asinh(x):
        # For real x, asinh(x) = log(x + sqrt(1 + x**2))
        vec_one = f"decltype({x})(1)"
        return f"({x} + ({vec_one} + {x}*{x}).sqrt()).log()"

    @staticmethod
    def acosh(x):
        # For real x, acosh(x) = log(x + sqrt(x**2 -1))
        vec_one = f"decltype({x})(1)"
        return f"({x} + ({x}*{x} - {vec_one}).sqrt()).log()"

    @staticmethod
    def constant(val, dtype):
        opt_ctx: OptimizationContext = get_current_node_opt_ctx()
        assert opt_ctx
        assert opt_ctx.dtype in [torch.int32, torch.float32, torch.bfloat16]
        proposed_dtype = opt_ctx.dtype
        if val == float("inf"):
            assert proposed_dtype == torch.float
            quote = f"std::numeric_limits<{DTYPE_TO_CPP[proposed_dtype]}>::infinity()"
        elif val == float("-inf"):
            assert proposed_dtype == torch.float
            quote = f"-std::numeric_limits<{DTYPE_TO_CPP[proposed_dtype]}>::infinity()"
        elif math.isnan(val):
            quote = f"std::numeric_limits<{DTYPE_TO_CPP[proposed_dtype]}>::quiet_NaN()"
        elif val is True or val is False:
            quote = f"static_cast<{DTYPE_TO_CPP[proposed_dtype]}>({str(val).lower()})"
        else:
            quote = f"static_cast<{DTYPE_TO_CPP[proposed_dtype]}>({repr(val)})"

        return f"at::vec::Vectorized<{DTYPE_TO_CPP[proposed_dtype]}>({quote})"

    @staticmethod
    def relu(x):
        bug = config.cpp.inject_relu_bug_TESTING_ONLY
        if bug == "compile_error":
            return "compile error!"
        elif bug == "runtime_error":
            return f"{x}; throw 1"
        elif bug == "accuracy":
            return f"{x} + decltype({x})(1)"
        elif bug is None:
            return f"at::vec::clamp_min({x}, decltype({x})(0))"
        else:
            raise AssertionError(
                f"unrecognized config cpp.inject_relu_bug_TESTING_ONLY = {bug!r}"
            )

    # TODO: this seems to be dead
    @staticmethod
    def sigmoid(x):
        return f"decltype({x})(1)/(decltype({x})(1) + {x}.neg().exp())"

    @staticmethod
    def neg(x):
        return f"{x}.neg()"

    @staticmethod
    def floordiv(a, b):
        # a and b are integer type
        _t = f"decltype({a})"
        quot = f"{a} / {b}"
        rem = f"{a} % {b}"
        return f"(({a} < {_t}(0)) != ({b} < {_t}(0)) ? ({rem} != {_t}(0) ? {quot} - {_t}(1) : {quot}) : {quot})"

    @staticmethod
    def truncdiv(a, b):
        # a and b are integer type
        return f"{a} / {b}"

    @staticmethod
    def minimum(a, b):
        return f"at::vec::minimum({a}, {b})"

    @staticmethod
    def maximum(a, b):
        return f"at::vec::maximum({a}, {b})"

    @staticmethod
    def square(a):
        return f"{a} * {a}"

    @staticmethod
    def where(a, b, c):
        return f"decltype({b})::blendv({c}, {b}, {a})"

    @staticmethod
    def sign(x):
        code = BracesBuffer()
        # auto tmp5 = tmp4 < 0 ? -1 : 1;
        vec_zero = f"decltype({x})(0)"
        vec_one = f"decltype({x})(1)"
        blendv = f"decltype({x})::blendv({vec_zero}, {vec_one}, {vec_zero} < {x})"
        left = V.kernel.cse.newvar()
        code.writeline(f"auto {left} = {blendv};")

        # auto tmp6 = tmp4 == 0 ? 0 : tmp5;
        blendv = f"decltype({x})::blendv({vec_zero}, {vec_one}, {x} < {vec_zero})"
        right = V.kernel.cse.newvar()
        code.writeline(f"auto {right} = {blendv};")
        result = V.kernel.cse.newvar()
        code.writeline(f"auto {result} = {left} - {right};")
        V.kernel.compute.splice(code)
        return result

    @staticmethod
    def to_dtype(x, dtype):
        assert dtype in [
            torch.bool,
            torch.float,
            torch.bfloat16,
            torch.uint8,
        ], f"{__name__} does not support {dtype}"
        node: torch.fx.Node = V.interpreter.current_node
        assert node
        opt_ctx_x = get_opt_ctx(node.args[1])
        assert opt_ctx_x
        if opt_ctx_x.dtype in (torch.float, torch.float32) and dtype == torch.bool:
            return f"vec_convert_to_mask({x})"
        if opt_ctx_x.dtype == torch.bool and dtype in (torch.float, torch.float32):
            return f"mask_convert_to_float({x})"
        if opt_ctx_x.dtype in (torch.float, torch.float32) and dtype == torch.bfloat16:
            return f"cvt_fp32_to_bf16({x})"
        if opt_ctx_x.dtype == torch.bfloat16 and dtype in (torch.float, torch.float32):
            return f"cvt_bf16_to_fp32({x})"
        # TODO(jgong5): support conversion for other types
        # currently we only allow load/store torch.uint8 and handle conversion there
        return f"({x})"

    @staticmethod
    def log1p(x):
        bug = config.cpp.inject_log1p_bug_TESTING_ONLY
        if bug == "accuracy":
            return f"{x} + decltype({x})(1)"
        elif bug is None:
            return f"{x}.log1p()"
        else:
            raise AssertionError(
                f"unrecognized config cpp.inject_log1p_bug_TESTING_ONLY = {bug!r}"
            )

    @staticmethod
    def masked(mask, body, other):
        code = BracesBuffer()
        var = V.kernel.cse.newvar()
        code.writeline(f"auto {var} = [&]")
        with V.kernel.swap_buffers(code), code.indent():
            result = body()
            code.writeline(f"return {result};")
        code.writeline(";")
        V.kernel.compute.splice(code)

        if other == float("-inf"):
            other_code = (
                "at::vec::Vectorized<float>(-std::numeric_limits<float>::infinity())"
            )
        elif other == float("inf"):
            other_code = (
                "at::vec::Vectorized<float>(std::numeric_limits<float>::infinity())"
            )
        elif math.isnan(other):
            other_code = (
                "at::vec::Vectorized<float>(std::numeric_limits<float>::quiet_NaN())"
            )
        else:
            other_code = f"at::vec::Vectorized<float>({other!r})"
        type = f"decltype({var}())"
        float_mask = f"to_float_mask({mask})"
        return f"{type}::blendv({other_code}, {var}(), {float_mask})"

    @staticmethod
    def index_expr(expr, dtype):
        assert dtype == torch.int64
        opt_ctx: OptimizationContext = get_current_node_opt_ctx()
        assert opt_ctx
        assert opt_ctx.dtype == torch.int32
        assert opt_ctx.is_most_inner_loop_irrevelant
        return f"at::vec::Vectorized<int>(static_cast<int>({cexpr(V.kernel.rename_indexing(expr))}))"


class CppOverrides(OpOverrides):
    """Map element-wise ops to C++"""

    @staticmethod
    def mul(a, b):
        return f"decltype({a})({a} * {b})"

    @staticmethod
    def to_dtype(x, dtype):
        assert dtype in DTYPE_TO_CPP, f"{dtype} missing from {__name__}.DTYPE_TO_CPP"
        return f"static_cast<{DTYPE_TO_CPP[dtype]}>({x})"

    @staticmethod
    def to_dtype_bitcast(x, dtype):
        assert dtype in DTYPE_TO_CPP, f"{dtype} missing from {__name__}.DTYPE_TO_CPP"
        return f"reinterpret_cast<{DTYPE_TO_CPP[dtype]}&>({x})"

    @staticmethod
    def abs(x):
        return f"std::abs({x})"

    @staticmethod
    def sin(x):
        return f"std::sin({x})"

    @staticmethod
    def cos(x):
        return f"std::cos({x})"

    @staticmethod
    def neg(x):
        return f"decltype({x})(-{x})"

    @staticmethod
    def exp(x):
        # return f"Sleef_expf_u10({x})"
        return f"std::exp({x})"

    @staticmethod
    def exp2(x):
        return f"std::exp2({x})"

    @staticmethod
    def expm1(x):
        return f"std::expm1({x})"

    @staticmethod
    def erf(x):
        return f"std::erf({x})"

    @staticmethod
    def erfc(x):
        return f"std::erfc({x})"

    @staticmethod
    def erfinv(x):
        return f"calc_erfinv({x})"

    @staticmethod
    def sqrt(x):
        return f"std::sqrt({x})"

    @staticmethod
    def rsqrt(x):
        return f"1 / std::sqrt({x})"

    @staticmethod
    def log1p(x):
        bug = config.cpp.inject_log1p_bug_TESTING_ONLY
        if bug == "accuracy":
            return f"{x} + decltype({x})(1)"
        elif bug is None:
            return f"std::log1p({x})"
        else:
            raise AssertionError(
                f"unrecognized config cpp.inject_log1p_bug_TESTING_ONLY = {bug!r}"
            )

    @staticmethod
    def tan(x):
        return f"std::tan({x})"

    @staticmethod
    def tanh(x):
        return f"std::tanh({x})"

    @staticmethod
    def signbit(x):
        return f"std::signbit({x})"

    @staticmethod
    def pow(a, b):
        return f"std::pow({a}, {b})"

    @staticmethod
    def log(x):
        return f"std::log({x})"

    @staticmethod
    def round(x):
        return f"std::nearbyint({x})"

    @staticmethod
    def floor(x):
        return f"std::floor({x})"

    @staticmethod
    def floordiv(a, b):
        # a and b are integer type
        quot = f"{a} / {b}"
        rem = f"{a} % {b}"
        return f"(({a} < 0) != ({b} < 0) ? ({rem} != 0 ? {quot} - 1 : {quot}) : {quot})"

    @staticmethod
    def ceil(x):
        return f"std::ceil({x})"

    @staticmethod
    def trunc(x):
        return f"std::trunc({x})"

    @staticmethod
    def truncdiv(a, b):
        # a and b are integer type
        return f"{a} / {b}"

    @staticmethod
    def fmod(a, b):
        return f"std::fmod({a}, {b})"

    @staticmethod
    def isinf(x):
        return f"std::isinf({x})"

    @staticmethod
    def isnan(x):
        return f"std::isnan({x})"

    @staticmethod
    def lgamma(x):
        return f"std::lgamma({x})"

    @staticmethod
    def acos(x):
        return f"std::acos({x})"

    @staticmethod
    def acosh(x):
        return f"std::acosh({x})"

    @staticmethod
    def cosh(x):
        return f"std::cosh({x})"

    @staticmethod
    def sinh(x):
        return f"std::sinh({x})"

    @staticmethod
    def asin(x):
        return f"std::asin({x})"

    @staticmethod
    def asinh(x):
        return f"std::asinh({x})"

    @staticmethod
    def atan2(x, y):
        return f"std::atan2({x}, {y})"

    @staticmethod
    def atan(x):
        return f"std::atan({x})"

    @staticmethod
    def atanh(x):
        return f"std::atanh({x})"

    @staticmethod
    def copysign(x, y):
        return f"std::copysign({x}, {y})"

    @staticmethod
    def hypot(x, y):
        return f"std::hypot({x}, {y})"

    @staticmethod
    def log10(x):
        return f"std::log10({x})"

    @staticmethod
    def nextafter(x, y):
        return f"std::nextafter({x}, {y})"

    @staticmethod
    def relu(x):
        bug = config.cpp.inject_relu_bug_TESTING_ONLY
        if bug == "compile_error":
            return "compile error!"
        elif bug == "runtime_error":
            return f"{x}; throw 1"
        elif bug == "accuracy":
            return f"{x} + decltype({x})(1)"
        elif bug is None:
            return f"{x} * ({x}>0)"
        else:
            raise AssertionError(
                f"unrecognized config cpp.inject_relu_bug_TESTING_ONLY = {bug!r}"
            )

    @staticmethod
    def minimum(a, b):
        return f"min_propagate_nan({a}, {b})"

    @staticmethod
    def maximum(a, b):
        return f"max_propagate_nan({a}, {b})"

    @staticmethod
    def where(a, b, c):
        return f"{a} ? {b} : {c}"

    @staticmethod
    def mod(a, b):
        return f"mod({a}, {b})"

    @staticmethod
    def constant(val, dtype):
        if dtype in (torch.float16, torch.bfloat16):
            # Since load promotes all half-precision inputs to float, constants
            # must be promoted as well
            dtype = torch.float32

        if val == float("inf"):
            return f"std::numeric_limits<{DTYPE_TO_CPP[dtype]}>::infinity()"
        elif val == float("-inf"):
            return f"-std::numeric_limits<{DTYPE_TO_CPP[dtype]}>::infinity()"
        elif math.isnan(val):
            return f"std::numeric_limits<{DTYPE_TO_CPP[dtype]}>::quiet_NaN()"
        elif val is True or val is False:
            return ops.to_dtype(str(val).lower(), dtype)
        return ops.to_dtype(repr(val), dtype)

    @staticmethod
    def index_expr(expr, dtype):
        return ops.to_dtype(cexpr(V.kernel.rename_indexing(expr)), dtype)

    @staticmethod
    def masked(mask, body, other):
        code = BracesBuffer()

        # Write masked operation into a lambda
        body_var = V.kernel.cse.newvar()
        code.writeline(f"auto {body_var} = [&]")
        with V.kernel.swap_buffers(code), code.indent():
            result = body()
            code.writeline(f"return {result};")
        code.writeline(";")
        V.kernel.compute.splice(code)

        # Use the lambda's return type as the type of other
        type = f"decltype({body_var}())"

        if other == float("-inf"):
            other_code = f"-std::numeric_limits<{type}>::infinity()"
        elif other == float("inf"):
            other_code = f"std::numeric_limits<{type}>::infinity()"
        elif isinstance(other, bool):
            other_code = f"static_cast<{type}>({str(other).lower()})"
        elif math.isnan(other):
            other_code = f"std::numeric_limits<{type}>::quiet_NaN()"
        else:
            other_code = f"static_cast<{type}>({repr(other)})"

        return f"{mask} ? {body_var}() : {other_code}"

    @staticmethod
    def logical_and(a, b):
        return f"{a} && {b}"

    @staticmethod
    def logical_not(a):
        return f"!{a}"

    @staticmethod
    def logical_or(a, b):
        return f"{a} || {b}"

    @staticmethod
<<<<<<< HEAD
    def rand(seed: sympy.Expr, offset: sympy.Expr, dtype):
        if is_complex_dtype(dtype):
            raise NotImplementedError(f"complex randn for inductor is not implemented.")
        return f"static_cast<{DTYPE_TO_CPP[dtype]}>(normalized_rand_cpu({seed}, {offset}));"

    @staticmethod
    def randn(seed: sympy.Expr, offset: sympy.Expr, dtype):
        if is_complex_dtype(dtype):
            raise NotImplementedError(f"complex randn for inductor is not implemented.")
        return f"static_cast<{DTYPE_TO_CPP[dtype]}>(randn_cpu({seed}, {offset}));"
=======
    def logical_xor(a, b):
        return f"{a} != {b}"

    @staticmethod
    def bitwise_and(a, b):
        return f"decltype({a})({a} & {b})"

    @staticmethod
    def bitwise_not(a):
        return f"decltype({a})(~{a})"

    @staticmethod
    def bitwise_or(a, b):
        return f"decltype({a})({a} | {b})"

    @staticmethod
    def bitwise_xor(a, b):
        return f"decltype({a})({a} ^ {b})"

    @staticmethod
    def bitwise_left_shift(a, b):
        return f"decltype({a})({a} << {b})"

    @staticmethod
    def bitwise_right_shift(a, b):
        return f"decltype({a})({a} >> {b})"

    @staticmethod
    def rand(seed: sympy.Expr, offset: sympy.Expr):
        return f"normalized_rand_cpu({seed}, {offset})"

    @staticmethod
    def randn(seed: sympy.Expr, offset: sympy.Expr):
        return f"randn_cpu({seed}, {offset})"

    @staticmethod
    def randint64(seed: sympy.Expr, offset: sympy.Expr, low, high):
        return f"randint64_cpu({seed}, {offset}, {low}, {high})"
>>>>>>> 4081e924

    @staticmethod
    def sigmoid(x):
        return f"decltype({x})(1) / (decltype({x})(1) + std::exp(-{x}))"

    @staticmethod
    def sign(x):
        code = BracesBuffer()
        # auto tmp5 = tmp4 < 0 ? -1 : 1;
        left = V.kernel.cse.newvar()
        right = V.kernel.cse.newvar()
        result = V.kernel.cse.newvar()
        scalar_zero = f"decltype({x})(0)"
        scalar_one = f"decltype({x})(1)"
        code.writeline(f"auto {left} = {x} > 0 ? {scalar_one} : {scalar_zero};")
        code.writeline(f"auto {right} = {x} < 0 ? {scalar_one} : {scalar_zero};")
        code.writeline(f"auto {result} = {left} - {right};")
        V.kernel.compute.splice(code)
        return result


class CppKernel(Kernel):
    overrides = CppOverrides
    sexpr = cexpr
    newvar_prefix = "auto "
    suffix = ";"

    def __init__(self, args, num_threads):
        super().__init__(args)
        self.call_ranges = None
        self.ranges = None
        self.itervars = None
        self.reduction_depth = None
        self.reduction_prefix = IndentedBuffer()
        self.reduction_suffix = IndentedBuffer()
        self.reduction_var_map = {}
        self.reduction_cse = CSE(self.newvar_prefix, self.suffix, name_prefix="tmp_acc")
        self.preloads = IndentedBuffer()
        self.poststores = IndentedBuffer()
        self.num_threads = num_threads  # num_threads the kernel specialized for

    def scale_index_with_offset(
        self, index: sympy.Expr, scale=1, itervar_idx=-1, offset=0
    ):
        var = self.itervars[itervar_idx]
        replacement = {var: var * scale + offset}
        new_index = sympy_subs(index, replacement)
        return new_index

    @staticmethod
    def indirect_indexing(index_var, size, check=True):
        return sympy_symbol(str(index_var))

    def load(self, name: str, index: sympy.Expr):
        var = self.args.input(name)
        index = self.rename_indexing(index)
        line = f"{var}[{cexpr_index(index)}]"
        if V.graph.get_dtype(name) in [torch.float16]:
            line = f"static_cast<float>({line})"
        return self.cse.generate(self.loads, line)

    def store(self, name, index, value, mode=None):
        assert "buf" in name
        var = self.args.output(name)
        index = self.rename_indexing(index)
        if mode is None:
            line = f"{var}[{cexpr_index(index)}] = {value};"
        elif mode == "atomic_add":
            if not config.cpp.dynamic_threads and self.num_threads == 1:
                line = f"{var}[{cexpr_index(index)}] += {value};"
            else:
                line = f"atomic_add(&{var}[{cexpr_index(index)}], {value});"
        else:
            raise NotImplementedError(f"store mode={mode}")
        self.stores.writeline(DeferredLine(name, line))

    def reduction(self, name, dtype, src_dtype, reduction_type, index, value):
        argmax_or_argmin = reduction_type in {"argmax", "argmin"}
        tmpvar = self.reduction_cse.generate(
            self.loads, f"reduction {name} {cexpr_index(index)}", write=False
        )
        index = self.rename_indexing(index)
        self.reduction_var_map[tmpvar] = reduction_type
        if argmax_or_argmin:
            self.reduction_prefix.writelines(
                argmax_argmin_prefix(reduction_type, src_dtype, tmpvar)
            )
            compare_op = "<" if reduction_type == "argmax" else ">"
            self.stores.writelines(
                [
                    f"if ({tmpvar}.value {compare_op} {value}) {{",
                    f"    {tmpvar}.index = {self.itervars[-1]}; {tmpvar}.value = {value};",
                    "}",
                ],
            )
        else:
            if dtype in (torch.float16, torch.bfloat16):
                self.reduction_prefix.writeline(
                    f"float {tmpvar} = {reduction_init(reduction_type, dtype)};"
                )
            else:
                self.reduction_prefix.writeline(
                    f"{DTYPE_TO_CPP[dtype]} {tmpvar} = {reduction_init(reduction_type, dtype)};"
                )
            self.stores.writeline(
                f"{tmpvar} = {reduction_combine(reduction_type, tmpvar, value)};"
            )

        if name not in V.graph.removed_buffers:
            var = self.args.output(name)
            member_name = ".index" if argmax_or_argmin else ""
            self.reduction_suffix.writeline(
                DeferredLine(
                    name, f"{var}[{cexpr_index(index)}] = {tmpvar}{member_name};"
                )
            )
        self.cse.store_cache[name] = tmpvar

    def set_ranges(self, lengths, reduction_lengths):
        if self.call_ranges:
            assert self.call_ranges == tuple(lengths) + tuple(
                reduction_lengths
            ), f"{self.call_ranges} == {tuple(lengths)} + {tuple(reduction_lengths)}"
            assert self.reduction_depth == len(lengths)
        else:
            self.call_ranges = tuple(lengths) + tuple(reduction_lengths)
            self.ranges = [self.rename_indexing(x) for x in self.call_ranges]
            self.itervars = [sympy_symbol(f"i{n}") for n in range(len(self.ranges))]
            self.reduction_depth = len(lengths)
        return (
            self.itervars[: self.reduction_depth],
            self.itervars[self.reduction_depth :],
        )

    def size_hint(self):
        return V.graph.sizevars.size_hint(sympy_product(self.call_ranges))

    def codegen_loops_impl(self, loop_nest, code, worksharing):
        threads = parallel_num_threads()
        par_depth = self.decide_parallel_depth(
            self.call_ranges[: loop_nest.max_parallel_depth()], threads
        )
        with contextlib.ExitStack() as stack:
            if par_depth:
                if loop_nest.is_reduction_only():
                    # need to close the worksharing scope to define reduction vars outside it
                    worksharing.close()
                else:
                    worksharing.parallel(threads)
                loop_nest.mark_parallel(par_depth)
            elif threads > 1:
                if worksharing.single():
                    stack.enter_context(code.indent())

            def gen_kernel(kernel):
                with contextlib.ExitStack() as stack:
                    assert kernel
                    if hasattr(kernel, "codegen_inner_loops"):
                        code.splice(kernel.preloads)
                        kernel.codegen_inner_loops(code)
                        stack.enter_context(code.indent())
                    code.splice(kernel.loads)
                    code.splice(kernel.compute)
                    code.splice(kernel.stores)
                if hasattr(kernel, "codegen_inner_loops"):
                    code.splice(kernel.poststores)

            def get_reduction_code_buffer(loops, is_suffix=True):
                for loop in loops:
                    for kernel in loop.get_kernels():
                        if is_suffix:
                            return kernel.reduction_suffix
                        else:
                            return kernel.reduction_prefix
                return None

            def gen_loops(loops: List[LoopLevel], in_reduction=False):
                with contextlib.ExitStack() as stack_outer:
                    if loops:
                        loop = loops[0]
                        if loop.is_reduction() and not in_reduction:
                            reduction_prefix = get_reduction_code_buffer(
                                loops, is_suffix=False
                            )
                            if reduction_prefix:
                                stack_outer.enter_context(code.indent())
                            code.splice(reduction_prefix)
                        if loop_nest.is_reduction_only() and loop.parallel:
                            worksharing.parallel(threads)

                    for loop in loops:
                        gen_loop(loop, in_reduction)

                    if loops:
                        loop = loops[0]
                        if loop_nest.is_reduction_only() and loop.parallel:
                            worksharing.close()
                        if loop.is_reduction() and not in_reduction:
                            code.splice(
                                get_reduction_code_buffer(loops, is_suffix=True)
                            )

            def gen_loop(loop: LoopLevel, in_reduction=False):
                with contextlib.ExitStack() as stack:
                    loop_lines = loop.lines()
                    if loop_lines is None:
                        return
                    code.writelines(loop_lines)
                    stack.enter_context(code.indent())
                    # generate inner loops or loop body
                    if loop.inner:
                        gen_loops(loop.inner, loop.is_reduction())
                    else:
                        kernels = loop.get_kernels()
                        assert len(kernels) == 1
                        gen_kernel(kernels[0])

            stack.enter_context(code.indent())
            if loop_nest.root:
                gen_loops(loop_nest.root)
            else:
                gen_kernel(loop_nest.kernel)

    def codegen_loops(self, code, worksharing):
        loop_nest = LoopNestWithSplit.build(self)
        self.codegen_loops_impl(loop_nest, code, worksharing)

    def decide_parallel_depth(self, ranges, threads):
        seq = self.size_hint()
        par = 1
        depth = 0
        for expr in ranges:
            hint = V.graph.sizevars.size_hint(expr)
            if par >= 2 * threads or par == threads:
                break
            if seq // threads < config.cpp.min_chunk_size:
                # not enough work
                break
            depth += 1
            par *= hint
            seq /= hint
        # if we assume thread number is dynamic, make sure we
        # have at least one parallel scope and let OMP runtime
        # to manage the serial vs. parallel.
        if config.cpp.dynamic_threads and depth == 0 and len(ranges) > 0:
            depth = 1
        return depth

    @contextlib.contextmanager
    def write_to_suffix(self):
        prior = (self.loads, self.compute, self.stores, self.cse)
        self.loads = IndentedBuffer()
        self.compute = IndentedBuffer()
        self.stores = IndentedBuffer()
        self.cse = self.cse.clone()
        yield
        self.reduction_suffix.splice(self.loads)
        self.reduction_suffix.splice(self.compute)
        self.reduction_suffix.splice(self.stores)
        (self.loads, self.compute, self.stores, self.cse) = prior


class CppVecKernel(CppKernel):
    overrides = CppVecOverrides

    def __init__(
        self,
        args,
        num_threads,
        tiling_factor=0,
        tiling_idx=-1,
        tiling_dtype=torch.float,
    ):
        super().__init__(args, num_threads)
        assert codecache.pick_vec_isa()
        if tiling_factor == 0:
            tiling_factor = codecache.pick_vec_isa().nelements(dtype=tiling_dtype)
        self.tiling_factor = tiling_factor
        self.tiling_idx = tiling_idx
        self.reduction_omp_dec: Dict[str, str] = {}
        metrics.generated_cpp_vec_kernel_count += 1

    def load(self, name: str, index: sympy.Expr):
        opt_ctx: OptimizationContext = get_current_node_opt_ctx()
        var = self.args.input(name)
        index = self.rename_indexing(index)
        dtype = V.graph.get_dtype(name)
        tiling_var = self.itervars[self.tiling_idx]
        is_broadcast = not index.has(tiling_var)
        is_mask = dtype in [torch.bool, torch.uint8]
        non_contiguous = (
            not is_broadcast
            and stride_at(tiling_var, index) != 1
            or "tmp" in f"{index}"
        )
        var_expr = (
            f"{var}[{cexpr_index(index)}]"
            if is_broadcast
            else f"{var} + {cexpr_index(index)}"
        )
        loadbuf = "tmpbuf" if non_contiguous else var_expr
        if is_broadcast:
            if is_mask:
                loadbuf = f"flag_to_float_scalar({loadbuf})"
            line = f"at::vec::Vectorized<float>(static_cast<float>({loadbuf}))"
        elif dtype in [torch.uint8] and opt_ctx.is_load_uint8_as_float:
            line = f"at::vec::load_uint8_as_float({var_expr})"
        elif is_mask:
            line = f"flag_to_float_vec({loadbuf})"
        elif dtype in [torch.bfloat16]:
            line = (
                f"at::vec::Vectorized<bfloat16>::loadu({loadbuf}, {self.tiling_factor})"
            )
        else:
            line = f"at::vec::Vectorized<float>::loadu({loadbuf})"
        if non_contiguous:
            tmpbuftype = "float" if is_mask else f"{DTYPE_TO_CPP[dtype]}"
            tmpbufsize = f"{self.tiling_factor}"
            if dtype in [torch.bfloat16]:
                tmpbufsize += " * 2"
            tmpbufdeclare = f"__at_align__ {tmpbuftype} tmpbuf[{tmpbufsize}];"
            inner = sympy_symbol(f"{tiling_var}_inner")
            new_index = self.scale_index_with_offset(
                index, itervar_idx=self.tiling_idx, offset=inner
            )
            tmpbufdefine = (
                f"for (long {inner} = 0; {inner} < {self.tiling_factor}; {inner}++) "
            )
            rhs = f"{var}[{cexpr_index(new_index)}]"
            if is_mask:
                rhs = f"flag_to_float_scalar({rhs})"
            tmpbufdefine += f"tmpbuf[{inner}] = {rhs};"
            line = f"([&]() {{ {tmpbufdeclare} {tmpbufdefine} return {line}; }})()"

        return self.cse.generate(self.loads, line)

    def store(self, name, index, value, mode=None):
        assert "buf" in name
        assert mode is None
        opt_ctx: OptimizationContext = get_current_node_opt_ctx()
        var = self.args.output(name)
        index = self.rename_indexing(index)
        tiling_var = self.itervars[self.tiling_idx]
        assert index.has(tiling_var)
        var_expr = f"{var} + {cexpr_index(index)}"
        dtype = V.graph.get_dtype(name)
        non_contiguous = stride_at(tiling_var, index) != 1 or "tmp" in f"{index}"
        if non_contiguous:
            var_expr = "tmpbuf"
        if V.graph.get_dtype(name) in [torch.bfloat16]:
            line = f"{value}.store({var_expr}, {self.tiling_factor});"
        elif (V.graph.get_dtype(name) in [torch.uint8]) and (
            opt_ctx.is_store_float_as_uint8
        ):
            # TODO(Leslie): Optimize the implementation of store_float_as_uint8
            # * Pattern match of quantization op in the loop body.
            # * Skip the explicit saturation and clamp inside store_float_as_uint8.
            line = f"at::vec::store_float_as_uint8({value}, {var_expr});"
        else:
            line = f"{value}.store({var_expr});"
        if non_contiguous:
            inner = sympy_symbol(f"{tiling_var}_inner")
            new_index = self.scale_index_with_offset(
                index, itervar_idx=self.tiling_idx, offset=inner
            )
            tmp_bufsize = (
                f"{self.tiling_factor}*sizeof(float)/sizeof({DTYPE_TO_CPP[dtype]})"
            )
            line = (
                f"{{ __at_align__ {DTYPE_TO_CPP[dtype]} tmpbuf[{tmp_bufsize}]; {line} "
                f"for (long {inner} = 0; {inner} < {self.tiling_factor}; {inner}++) "
                f"{var}[{cexpr_index(new_index)}] = tmpbuf[{inner}]; }}"
            )
        self.stores.writeline(DeferredLine(name, line))

    def reduction(self, name, dtype, src_dtype, reduction_type, index, value):
        assert reduction_type in {"max", "min", "sum", "prod", "xor_sum"}
        assert dtype == torch.float
        assert src_dtype == torch.float

        vec_ns = "at::vec"
        vec = f"{vec_ns}::Vectorized<{DTYPE_TO_CPP[dtype]}>"

        if reduction_type not in self.reduction_omp_dec:
            vec_reduc_prefix = "#pragma omp declare reduction("
            vec_reduc_prefix += f"{RTYPE_TO_CPP[reduction_type]}:{vec}:"
            vec_reduc_prefix += "omp_out = "
            vec_reduc_prefix += reduction_combine_vec(
                reduction_type, "omp_out", "omp_in"
            )
            vec_reduc_prefix += ")"
            vec_reduc_prefix += " initializer("
            vec_reduc_prefix += "omp_priv={{"
            vec_reduc_prefix += f"{reduction_init(reduction_type, dtype)}"
            vec_reduc_prefix += "}})"
            self.reduction_omp_dec[reduction_type] = RTYPE_TO_CPP[reduction_type]
            self.reduction_prefix.writeline(vec_reduc_prefix)

        tmpvar = self.reduction_cse.generate(
            self.loads, f"reduction {name} {cexpr_index(index)}", write=False
        )
        tmpvar_vec = f"{tmpvar}_vec"

        index = self.rename_indexing(index)
        self.reduction_var_map[tmpvar_vec] = reduction_type
        self.reduction_prefix.writeline(
            f"{DTYPE_TO_CPP[dtype]} {tmpvar} = {reduction_init(reduction_type, dtype)};"
        )
        self.reduction_prefix.writeline(
            f"auto {tmpvar_vec} = at::vec::Vectorized<{DTYPE_TO_CPP[dtype]}>({tmpvar});"
        )
        self.stores.writeline(
            f"{tmpvar_vec} = {reduction_combine_vec(reduction_type, tmpvar_vec, value)};"
        )

        if self.tiling_idx >= self.reduction_depth:
            # Horizontal reduction
            reduce_all_body = (
                "{ return " + reduction_combine_vec(reduction_type, "x", "y") + "; }"
            )
            vec_reduce_all_func = f"{vec_ns}::vec_reduce_all<{DTYPE_TO_CPP[dtype]}>"
            next_value = f"{vec_reduce_all_func}([]({vec}& x, {vec}& y) {reduce_all_body}, {tmpvar_vec})"
            self.reduction_suffix.writeline(
                DeferredLine(
                    name,
                    f"{tmpvar} = {reduction_combine(reduction_type, tmpvar, next_value)};",
                )
            )

        if name not in V.graph.removed_buffers:
            var = self.args.output(name)
            out_dtype = V.graph.get_dtype(name)
            if self.tiling_idx >= self.reduction_depth:
                # Horizontal reduction
                self.reduction_suffix.writeline(
                    DeferredLine(
                        name,
                        f"{var}[{cexpr_index(index)}] = static_cast<{DTYPE_TO_CPP[out_dtype]}>({tmpvar});",
                    )
                )
            else:
                # Vertical reduction
                store_lines = [
                    DeferredLine(
                        name, f"{tmpvar_vec}.store({var} + {cexpr_index(index)});"
                    )
                ]
                if out_dtype != dtype:
                    if out_dtype == torch.bfloat16 and dtype == torch.float:
                        bf16_tmpvar_vec = f"bf16_{tmpvar_vec}"
                        store_lines = [
                            DeferredLine(
                                name,
                                f"auto {bf16_tmpvar_vec} = cvt_fp32_to_bf16({tmpvar_vec});",
                            ),
                            DeferredLine(
                                name,
                                f"{bf16_tmpvar_vec}.store({var} + {cexpr_index(index)}, {self.tiling_factor});",
                            ),
                        ]
                    else:
                        raise AssertionError(
                            f"Unsupported reduction type {reduction_type} from {dtype} to {out_dtype}"
                        )
                self.reduction_suffix.writelines(store_lines)

        self.cse.store_cache[name] = tmpvar


class CppTile2DKernel(CppVecKernel):
    """
    A vector kernel that handles the 2d tiles with the tile size defined in `tiling_factor` on
    the inner-most loop level and one of the outer loop level (`outer_tiling_idx`). When the data
    tile is accessed in a contiguous way from the outer loop axis, a transposition is applied on the
    tile to make the access contiguous from the inner-most loop axis. Then, the same vectorization
    logic from its parent `CppVecKernel` is leveraged for load/store/compute. The transposed tile load
    and store are generated into kernel.preloads and kernel.poststores buffers.

    The loop structure looks like below:
    for ...
      for i_outer ...
        for ...
          for inner_most ...
            // generated by CppTile2DKernel
            float tmp0[16*16]; at::vec::transpose_mxn<...>(tmp0, in_ptr0 + ..., ...); // into kernel.preloads
            float tmp1[16*16]; // into kernel.preloads
            for i_inner ... { // the kernel inner loop
              vectorized loads/compute/stores (e.g., load tmp0, store tmp1) // into kernel.loads/compute/stores
            }
            at::vec::transpose_mxn(out_ptr0 + ..., tmp1, ...) // into kernel.poststores
          for inner_most ... (tail)
            // generated by CppVecKernel
            ...
      for i_outer ... (tail)
        for ...
          for ...
            // generated by CppKernel
            ...
    """

    def __init__(self, args, num_threads, tiling_factor, tiling_indices, tiling_dtype):
        super().__init__(
            args, num_threads, tiling_factor, tiling_indices[1], tiling_dtype
        )
        self.tiling_indices = tiling_indices

    def inner_itervar(self):
        return sympy_symbol(f"{self.itervars[self.outer_idx]}_inner")

    def need_vec_transpose(self, index):
        return stride_at(self.itervars[self.outer_idx], index) == 1 and index.has(
            self.itervars[self.tiling_idx]
        )

    def gen_transposed_tile_load_store(self, name, var, index, is_store):
        # transposed tile load/store outside the kernel inner loop
        dtype = V.graph.get_dtype(name)
        factor = self.tiling_factor
        src = f"{var} + {cexpr_index(index)}"
        dst = "__place_holder__"
        ld_src = f"{cexpr_index(stride_at(self.itervars[self.tiling_idx], index))}"
        ld_dst = f"{factor}"
        if is_store:
            src, dst = dst, src
            ld_src, ld_dst = ld_dst, ld_src

        need_define = True
        load_or_store = f"at::vec::transpose_mxn<{DTYPE_TO_CPP[dtype]},{factor},{factor}>({src}, {ld_src}, {dst}, {ld_dst});"
        if is_store:
            tile_var = self.cse.newvar()
        elif load_or_store not in self.cse.cache:
            tile_var = self.cse.generate(self.preloads, load_or_store, write=False)
        else:
            need_define = False
            tile_var = self.cse.cache[load_or_store]

        if need_define:
            define_line = f"{DTYPE_TO_CPP[dtype]} {tile_var}[{factor}*{factor}] __attribute__ ((aligned ({factor})));"
            self.preloads.writeline(define_line)

        load_or_store = load_or_store.replace("__place_holder__", str(tile_var))
        if is_store:
            self.poststores.writeline(DeferredLine(name, load_or_store))
        else:
            self.preloads.writeline(load_or_store)

        return tile_var

    def load(self, name: str, index: sympy.Expr):
        opt_ctx: OptimizationContext = get_current_node_opt_ctx()
        var = self.args.input(name)
        index = self.rename_indexing(index)

        inner = self.inner_itervar()
        if self.need_vec_transpose(index):
            tile_var = self.gen_transposed_tile_load_store(
                name, var, index, is_store=False
            )
            # vector load inside the kernel inner loop
            loadbuf = f"{tile_var} + {cexpr_index(inner * self.tiling_factor)}"
            if V.graph.get_dtype(name) in [torch.bfloat16]:
                line = f"at::vec::Vectorized<bfloat16>::loadu({loadbuf}, {self.tiling_factor})"
            else:
                line = f"at::vec::Vectorized<float>::loadu({loadbuf})"
            return self.cse.generate(self.loads, line)
        else:
            new_index = self.scale_index_with_offset(
                index,
                itervar_idx=self.outer_idx,
                offset=inner,
            )
            return super().load(name, new_index)

    def store(self, name, index, value, mode=None):
        assert "buf" in name
        opt_ctx: OptimizationContext = get_current_node_opt_ctx()
        var = self.args.output(name)

        inner = self.inner_itervar()
        index = self.rename_indexing(index)
        assert mode is None
        if self.need_vec_transpose(index):
            tile_var = self.gen_transposed_tile_load_store(
                name, var, index, is_store=True
            )
            # vector store inside the kernel inner loop
            storebuf = f"{tile_var} + {cexpr_index(inner * self.tiling_factor)}"
            if V.graph.get_dtype(name) in [torch.bfloat16]:
                line = f"{value}.store({storebuf}, {self.tiling_factor})"
            else:
                line = f"{value}.store({storebuf});"
            self.stores.writeline(DeferredLine(name, line))
        else:
            new_index = self.scale_index_with_offset(
                index,
                itervar_idx=self.outer_idx,
                offset=inner,
            )
            super().store(name, new_index, value, mode)

    def codegen_inner_loops(self, code):
        inner = self.inner_itervar()
        code.writeline(
            f"for (long {inner} = 0; {inner} < {self.tiling_factor}; {inner}++)"
        )

    def set_ranges(self, group, reduction_group):
        vars = super().set_ranges(group, reduction_group)
        # do vertical reduction as the tail loop
        self.outer_idx, self.tiling_idx = (
            self.tiling_indices
            if self.tiling_indices[1] < self.reduction_depth
            else reversed(self.tiling_indices)
        )
        return vars


class CppVecKernelChecker(CppVecKernel):
    def __init__(self, args, num_threads, tiling_factor, tiling_idx=-1):
        super().__init__(args, num_threads, tiling_factor, tiling_idx)

        # Since this kernel is only for checker but does not generate any
        # code, so we need to decrease the kernel count.
        metrics.generated_kernel_count -= 1
        metrics.generated_cpp_vec_kernel_count -= 1

        # Used to record the graph wrapper code as the wrapper_code status could be
        # changed during graph run.
        self._orig_wrapper_code = None

        self.simd_vec = True
        self.fast_vec_list = []
        for k, v in CppVecOverrides.__dict__.items():
            if isinstance(v, staticmethod):
                self.fast_vec_list.append(k)
        self.exit_stack = contextlib.ExitStack()

        # Cache all the load result
        self.load_supported_dtypes: list[torch.dtype] = [
            torch.float,
            torch.bfloat16,
            torch.bool,
            torch.uint8,
        ]
        self.store_supported_dtypes: list[torch.dtype] = [
            torch.float,
            torch.bfloat16,
            torch.uint8,
        ]
        # Cache the dtypes of the store operation. If the store is mixing dtypes, the
        # vectorization would not support it as it is hard to determine the vec dtype
        self.store_dtypes: list[torch.dtype] = []
        # The dtype is used for vectorization
        self.vec_dtype: torch.dtype = torch.float32

    def disable_vec(self, msg=None):
        if schedule_log.isEnabledFor(logging.DEBUG):
            schedule_log.debug("Disabled vectorization: %s", msg)
        self.simd_vec = False

    def could_vec(self, name: str, index: sympy.Expr):
        assert self.itervars is not None
        return len(self.itervars) > 0

    def is_mask(self, name: str, users: Dict[torch.fx.Node, None]):
        load_type = V.graph.get_dtype(name)
        if load_type == torch.bool:
            return all(user.target in ("where", "masked") for user in users.keys())
        elif load_type == torch.uint8:
            """
            If the load value is torch.uint8, then we only support the loaded
            value is as the mask.
            """
            if not all(
                user.target == "to_dtype" and user.args[-1] == torch.bool
                for user in users.keys()
            ):
                return False

            for to_dtype_node in users.keys():
                assert to_dtype_node.target == "to_dtype"
                if not all(
                    user.target in ("where", "masked")
                    for user in to_dtype_node.users.keys()
                ):
                    return False
            return True
        else:
            return False

    def is_load_uint8_as_float(self, name: str, users: Dict[torch.fx.Node, None]):
        """
        Check:
        1. load_type is torch.uint8
        2. has 1 user node of target to_dtype
        3. dtype of to_dtype is torch.float
        """
        load_type = V.graph.get_dtype(name)
        if load_type is not torch.uint8:
            return False
        if len(users) == 1:
            user = list(users)[0]
            if (user.target == "to_dtype") and (user.args[-1] == torch.float):
                return True
            return False
        return False

    def can_store_fp32_as_uint8(self, store_var: str, value_node: torch.fx.Node):
        """
        Check:
        1. store_type is torch.uint8
        2. value_node is of target to_dtype
        3. dtype of to_dtype node is torch.uint8
        """
        store_type = V.graph.get_dtype(store_var)
        if store_type not in [torch.uint8]:
            return False
        if value_node.target == "to_dtype" and value_node.args[-1] == torch.uint8:
            return True

        return False

    def is_load_integer_scalar_tensor(self, name: str, index: sympy.Expr):
        load_dtype = V.graph.get_dtype(name)
        buffer = V.graph.get_buffer(name)
        return (
            load_dtype in [torch.int32, torch.int64]
            and isinstance(buffer, TensorBox)
            and isinstance(buffer.data, StorageBox)
            and (len(buffer.data.layout.size) == 0)
            and (index == 0)
        )

    def load(self, name: str, index: sympy.Expr):
        with RecordOptimizationContext(__name__) as node_ctx:
            load_dtype = V.graph.get_dtype(name)
            opt_ctx: OptimizationContext = node_ctx.get_opt_ctx()
            assert opt_ctx
            opt_ctx.dtype = load_dtype
            opt_ctx.is_load_as_mask = self.is_mask(name, node_ctx.get_fx_node().users)
            opt_ctx.is_load_uint8_as_float = self.is_load_uint8_as_float(
                name, node_ctx.get_fx_node().users
            )

            var = self.cse.newvar()

            if load_dtype in [torch.bool, torch.uint8] and not (
                opt_ctx.is_load_as_mask or opt_ctx.is_load_uint8_as_float
            ):
                if not opt_ctx.is_load_as_mask:
                    self.disable_vec(f"{load_dtype} not loaded as mask")
                elif not opt_ctx.is_load_uint8_as_float:
                    self.disable_vec(f"{load_dtype} not loaded as float")
                return var

            if (
                load_dtype not in self.load_supported_dtypes
            ) and not self.is_load_integer_scalar_tensor(name, index):
                self.disable_vec(f"{load_dtype} not supported by load")
                return var

            index = self.rename_indexing(index)
            if self.simd_vec and not self.could_vec(name, index):
                self.disable_vec(f"not a loop: {index}")
            return var

    def store(self, name, index, value, mode=None):
        with RecordOptimizationContext(__name__) as node_ctx:
            store_dtype = V.graph.get_dtype(name)

            opt_ctx: OptimizationContext = node_ctx.get_opt_ctx()
            assert opt_ctx
            opt_ctx.dtype = store_dtype

            store_dtype = torch.float if store_dtype == torch.float32 else store_dtype
            self.store_dtypes.append(store_dtype)
            if store_dtype not in self.store_supported_dtypes:
                self.disable_vec(f"{store_dtype} not supported by store")
                return self.simd_vec

            if store_dtype in [torch.uint8]:
                value_node = node_ctx.get_fx_node().all_input_nodes[-1]
                opt_ctx.is_store_float_as_uint8 = self.can_store_fp32_as_uint8(
                    name, value_node
                )
                if not opt_ctx.is_store_float_as_uint8:
                    self.disable_vec("not support store float32 as uint8")
                    return self.simd_vec

            assert "buf" in name
            index = self.rename_indexing(index)

            if mode:
                self.disable_vec(f"store mode: {mode}")
                return self.simd_vec

            if self.simd_vec and not self.could_vec(name, index):
                self.disable_vec(f"not a loop: {index}")
            return self.simd_vec

    def reduction(self, name, dtype, src_dtype, reduction_type, index, value):
        if (
            dtype == torch.float
            and src_dtype == torch.float
            and reduction_type in ["max", "min", "sum", "prod", "xor_sum"]
        ):
            pass
        else:
            self.disable_vec(
                f"reduction: dtype {dtype}, src_dtype {src_dtype}, reduction_type {reduction_type}"
            )
        return self.simd_vec

    def is_supported_cmp(self, node: torch.fx.Node):
        def get_node_dtype(node):
            if type(node) == torch.fx.Node:
                opt_ctx: OptimizationContext = get_current_node_opt_ctx()
                return opt_ctx.dtype if opt_ctx else None
            else:
                return None

        def get_cmp_dtypes(node: torch.fx.Node):
            return get_node_dtype(node.args[-2]), get_node_dtype(node.args[-1])

        assert len(node.args) >= 2
        # cmp(x, y): y is a magic value like x >= 1
        if type(node.args[-1]) in [int, float]:
            return True
        # cmp(x, y): x is a magic value like 1 >= y
        if type(node.args[-2]) in [int, float]:
            return False

        left_dtype, right_dtype = get_cmp_dtypes(node)
        if left_dtype is None or right_dtype is None:
            # TODO(Eikan): To record, deduce and propagate the data type of every expression.
            return True
        else:
            return left_dtype == right_dtype

    def __exit__(self, exc_type, exc_val, exc_tb):
        assert self._orig_wrapper_code is not None
        # Restore the wrapper_code
        V.graph.wrapper_code = self._orig_wrapper_code
        self.exit_stack.__exit__(exc_type, exc_val, exc_tb)

    def __enter__(self):
        # Record the graph wrapper code. The wrapper_code status could be
        # changed during graph run. Regarding this checker, we also need to
        # run the graph but we don't expect to change any status that would
        # impact the code generation. Hence, we record the graph wrapper code
        # and replace it with a dummy wrapper_code and then restore to the
        # original one as long as the checker is finished.
        self._orig_wrapper_code = V.graph.wrapper_code
        V.graph.wrapper_code = WrapperCodeGen()

        class VecCheckerProxy:
            bin_cmp_ops = ["eq", "ne", "le", "ge", "lt", "gt"]

            @staticmethod
            def _bin_cmp_op(x, y):
                current_node: torch.fx.Node = V.interpreter.current_node
                if not self.is_supported_cmp(current_node):
                    self.disable_vec(f"binary comparison op: {current_node}")
                return self.simd_vec

            @staticmethod
            def __getattr__(name):
                def inner(*args, **kwargs):
                    if name in VecCheckerProxy.bin_cmp_ops:
                        return VecCheckerProxy._bin_cmp_op(args, kwargs)

                    if name not in self.fast_vec_list:
                        self.disable_vec(f"op: {name}")
                    return self.simd_vec

                return inner

            @staticmethod
            def load(name: str, index: sympy.Expr):
                return self.load(name, index)

            @staticmethod
            def store(name, index, value, mode=None):
                return self.store(name, index, value, mode=mode)

            @staticmethod
            def reduction(name, dtype, src_dtype, reduction_type, index, value):
                return self.reduction(
                    name, dtype, src_dtype, reduction_type, index, value
                )

            @staticmethod
            def constant(val, dtype):
                with RecordOptimizationContext(__name__) as node_ctx:
                    opt_ctx: OptimizationContext = node_ctx.get_opt_ctx()
                    assert opt_ctx
                    opt_ctx.dtype = dtype
                    i32_iinfo = numpy.iinfo(numpy.int32)
                    if (
                        dtype == torch.int64
                        and val <= i32_iinfo.max
                        and val >= i32_iinfo.min
                    ):
                        opt_ctx.dtype = torch.int32

                    f32_iinfo = numpy.finfo(numpy.float32)
                    if dtype == torch.double:
                        if (
                            (val <= f32_iinfo.max and val >= f32_iinfo.min)
                            or (val == numpy.inf)
                            or (val == -numpy.inf)
                        ):
                            opt_ctx.dtype = torch.float32

                    supported_dtypes = [torch.float32, torch.int32, torch.bfloat16]

                    if opt_ctx.dtype not in supported_dtypes or (
                        opt_ctx.dtype == torch.int32
                        and not all(
                            user.target in VecCheckerProxy.bin_cmp_ops
                            for user in node_ctx.current_node.users
                        )
                    ):
                        self.disable_vec(f"constant dtype: {opt_ctx.dtype}")
                    return val

            @staticmethod
            def index_expr(expr, dtype):
                assert len(self.ranges) == len(self.itervars)
                if not len(self.ranges) or not all(
                    not isinstance(range, sympy.Expr) or sympy.simplify(range).is_number
                    for range in self.ranges
                ):
                    # if the range value is sympy.Expr, we might could not deduce the accurate loop interval.
                    self.disable_vec(f"index_expr: {expr}, dtype {dtype}")
                    return self.cse.newvar()

                def can_use_int32():
                    free_symbols = list(expr.free_symbols)
                    vars_ranges = {
                        k: ValueRanges(0, v)
                        for k, v in zip(self.itervars, self.ranges)
                        if k in free_symbols
                    }
                    if not vars_ranges or len(vars_ranges) != len(free_symbols):
                        i32_iinfo = numpy.iinfo(numpy.int32)
                        return (
                            expr.is_number
                            and expr <= i32_iinfo.max
                            and expr >= i32_iinfo.min
                        )
                    expr_ranges = get_expr_range(expr, vars_ranges)
                    if math.isinf(expr_ranges.lower) or math.isinf(expr_ranges.upper):
                        return False
                    return range_expressable_in_32_bits(
                        ValueRanges(int(expr_ranges.lower), int(expr_ranges.upper))
                    )

                with RecordOptimizationContext(__name__) as node_ctx:
                    assert len(self.ranges) == len(self.itervars)
                    opt_ctx: OptimizationContext = node_ctx.get_opt_ctx()
                    assert opt_ctx
                    if (
                        dtype == torch.int64
                        and can_use_int32()
                        and all(
                            user.target in VecCheckerProxy.bin_cmp_ops
                            for user in node_ctx.current_node.users
                        )
                    ):
                        opt_ctx.dtype = torch.int32
                    else:
                        opt_ctx.dtype = dtype
                        self.disable_vec(f"index_expr: {expr}, dtype {dtype}")

                    tiling_var = self.itervars[self.tiling_idx]
                    tiling_var_irrelevant = not expr.has(tiling_var)
                    if not tiling_var_irrelevant:
                        self.disable_vec(
                            f"index_expr (tiling var relevant): {expr}, dtype {dtype}"
                        )
                    opt_ctx.is_most_inner_loop_irrevelant = tiling_var_irrelevant
                    tmp_var = self.cse.newvar()
                    return tmp_var

            @staticmethod
            def indirect_indexing(index_var, size, check=True):
                return sympy_symbol(str(index_var))

            @staticmethod
            def masked(mask, body, other):
                body()
                return self.cse.newvar()

            @staticmethod
            def to_dtype(x, dtype):
                with RecordOptimizationContext(__name__) as node_ctx:
                    opt_ctx: OptimizationContext = node_ctx.get_opt_ctx()
                    assert opt_ctx
                    opt_ctx.dtype = dtype

                    cur_node = node_ctx.get_fx_node()
                    input_value: torch.fx.Node = cur_node.all_input_nodes[1]
                    if dtype == torch.float:
                        if input_value.target in ["load", "constant"]:
                            # Support masked_load for BF16. Because the legalization will
                            # insert to_dtype to convert the BF16 input to FP32.
                            dtype = (
                                V.graph.get_dtype(input_value.args[1])
                                if input_value.target == "load"
                                else input_value.args[-1]
                            )
                            if (dtype == torch.uint8) and (
                                input_value.target == "load"
                            ):
                                # 1. doing uint8 to float.
                                # 2. the previous node of uint8 to float is load.
                                opt_ctx.is_load_uint8_as_float = True
                            elif dtype in [torch.bfloat16, torch.float]:
                                pass
                            elif (
                                dtype in [torch.int32, torch.int64]
                                and input_value.target == "load"
                            ):
                                buffer = V.graph.get_buffer(input_value.args[1])
                                # Check if load of a scalar tensor of integer
                                if not (
                                    isinstance(buffer, TensorBox)
                                    and isinstance(buffer.data, StorageBox)
                                    and len(buffer.data.layout.size) == 0
                                ):
                                    self.disable_vec(f"to_dtype: dtype {dtype}")
                            else:
                                self.disable_vec(f"to_dtype: dtype {dtype}")
                    elif dtype == torch.bfloat16:
                        if not all(usr.target == "store" for usr in cur_node.users):
                            self.disable_vec(
                                "to_dtype: bfloat16 expecting users are all stores"
                            )
                            return x

                        store_names = [usr.args[1] for usr in cur_node.users]
                        if not all(
                            V.graph.get_dtype(name) in [torch.bfloat16]
                            for name in store_names
                        ):
                            self.disable_vec(
                                "to_dtype: expecting all stores into bfloat16"
                            )
                            return x
                    elif dtype == torch.bool:
                        pass
                    elif dtype == torch.uint8:
                        opt_ctx.is_store_float_as_uint8 = all(
                            usr.target in ["store"] for usr in cur_node.users
                        )
                        if not opt_ctx.is_store_float_as_uint8:
                            self.disable_vec(f"to_dtype: dtype {dtype}")
                    else:
                        self.disable_vec(f"to_dtype: dtype {dtype}")
                    return x

        self.exit_stack.enter_context(V.set_ops_handler(VecCheckerProxy()))
        self.exit_stack.enter_context(V.set_kernel_handler(self))
        return self


class CppKernelProxy(CppKernel):
    def __init__(self, kernel_group):
        super().__init__(kernel_group.args, kernel_group.ws.num_threads)
        self.kernel_group = kernel_group
        self.loop_nest = None
        self.call_ranges = None
        self.picked_vec_isa: codecache.VecISA = codecache.pick_vec_isa()

    def data_type_propagation(self, nodes):
        for _node in nodes:
            assert isinstance(_node, SchedulerNode)
            DataTypePropagation.propagate_scheduler_node(_node)

    # Check if all the nodes of a given fx graph can support BF16
    def is_bf16_scheduler(self, scheduler_node: SchedulerNode):
        if not isinstance(scheduler_node._body, ir.LoopBody):
            return True

        scheduler_node.is_bf16 = False

        # Propagate the dtype to check if all the fx node is bf16
        DataTypePropagation.propagate_scheduler_node(scheduler_node)

        sub_blocks = [scheduler_node._body.root_block] + list(
            scheduler_node._body.subblocks.values()
        )
        for sub_block in sub_blocks:
            for _node in sub_block.graph.nodes:
                # TODO(Eikan): Regarding get_index and index_expr, we should conclude the
                # the data type as well.
                if _node.op == "placeholder" or _node.target in (
                    "get_index",
                    "index_expr",
                ):
                    continue

                # Fast path if all operations can support bf16 without converting to fp32
                if _node.target not in [
                    "load",
                    "constant",
                    "store",
                    "abs",
                    "neg",
                    "output",
                ]:
                    return False

                if hasattr(_node, "meta") and _node.meta:
                    assert OptimizationContext.key in _node.meta
                    opt_ctx: OptimizationContext = _node.meta[OptimizationContext.key]
                    if not opt_ctx.dtype or opt_ctx.dtype is not torch.bfloat16:
                        return False
                else:
                    return False

        scheduler_node.is_bf16 = True
        return True

    def legalize_bf16(self, nodes):
        def add_to_dtype(sub_graph: torch.fx.Graph):
            def is_bf16_load_or_constant(node: torch.fx.Node):
                if node.target not in ["load", "constant"]:
                    return False
                assert len(node.args) == 3
                # If the node is constant, the last arg is dtype
                load_dtype = (
                    V.graph.get_dtype(node.args[1])
                    if node.target == "load"
                    else node.args[-1]
                )
                return load_dtype == torch.bfloat16

            def is_bf16_store(node: torch.fx.Node):
                if node.target != "store":
                    return False
                _, store_var, _, _, _ = node.args
                store_dtype = V.graph.get_dtype(store_var)
                return store_dtype == torch.bfloat16

            sub_graph_nodes = list(sub_graph.nodes)
            to_bf16_legalized_nodes = []
            for _node in sub_graph_nodes:
                if is_bf16_load_or_constant(_node):
                    ops = _node.args[0]
                    with sub_graph.inserting_after(_node):
                        to_type_node = sub_graph.call_method(
                            "to_dtype", args=(ops, _node, torch.float)
                        )
                        to_type_node_args = to_type_node.args
                        _node.replace_all_uses_with(to_type_node)
                        to_type_node.args = to_type_node_args
                        metrics.cpp_to_dtype_count += 1
                elif is_bf16_store(_node):
                    ops, _, _, value_var, _ = _node.args
                    with sub_graph.inserting_before(_node):
                        to_type_node = sub_graph.call_method(
                            "to_dtype", args=(ops, value_var, torch.bfloat16)
                        )
                        _node.replace_input_with(value_var, to_type_node)
                        metrics.cpp_to_dtype_count += 1
                elif _node.target == "reduction":
                    (
                        ops,
                        name,
                        dtype,
                        src_dtype,
                        reduction_type,
                        index,
                        value,
                    ) = _node.args
                    if src_dtype == torch.bfloat16:
                        # Since we always convert the load/store value to float if the tensor is bfloat16.
                        # Therefore, the reduction should never work with bfloat16 value. Hence, we update
                        # the bfloat16 reduction by
                        #     1) updating the src_dtype to float
                        # and 2) updating the dtype to float if it is bfloat16.
                        assert dtype in [torch.float, torch.bfloat16, torch.int64]
                        _node.args = (
                            ops,
                            name,
                            torch.float if dtype == torch.bfloat16 else dtype,
                            torch.float,
                            reduction_type,
                            index,
                            value,
                        )
                elif _node.target == "to_dtype" and _node.args[-1] in [torch.bfloat16]:
                    (ops, x, _) = _node.args
                    # The legalization always loads the BF16 tensor as FP32 for computation and converts
                    # back to BF16 after the computation. Hence, there should be no computation w/ BF16.
                    # Therefore, we update the to_dtype by replacing the bf16 dtype with fp32.
                    # Save the legalized to_dtype node for the elimination(eliminate_to_dtype step):
                    #  1) Eliminate the redundant to_dtype node if we have a pattern as follows:
                    #     graph():
                    #       %bf16_legalized = call_method[target=to_dtype](args = (%ops, %input, torch.float))
                    #       %to_dtype2 = call_method[target=to_dtype](args = (%ops, %bf16_legalized, torch.bfloat16))
                    # Regarding the first to_dtype, it is redundant because the second to_type also converts to the torch.bfloat16.
                    # Hence, we remove the first to_type.
                    to_bf16_legalized_nodes.append(_node)
                    _node.args = (ops, x, torch.float)
                else:
                    pass

            def eliminate_to_dtype(sub_graph: torch.fx.Graph):
                def _eliminate_duplicate_to_node(sub_graph: torch.fx.Graph):
                    # Eliminate the redundant to_dtype node. Let's consider a pattern as follows:
                    #   graph():
                    #     %to_dtype1 = call_method[target=to_dtype](args = (%ops, %input, torch.float), kwargs = {})
                    #     %to_dtype2 = call_method[target=to_dtype](args = (%ops, %to_dtype1, torch.float), kwargs = {})
                    # Regarding the first to_dtype, it is redundant because the second to_type also converts to the
                    # torch.float. Hence, we remove the first to_type
                    def _used_by_to(to_node: torch.fx.Node):
                        return all(usr.target == "to_dtype" for usr in to_node.users)

                    all_to_nodes = [
                        node for node in sub_graph.nodes if node.target == "to_dtype"
                    ]
                    all_to_nodes_and_users = [
                        {node: node.users} for node in all_to_nodes if _used_by_to(node)
                    ]
                    for node_users in all_to_nodes_and_users:
                        for node, users in node_users.items():
                            if node in sub_graph.nodes and (
                                all(usr.args[-1] == node.args[-1] for usr in users)
                                or (
                                    node in to_bf16_legalized_nodes
                                    and all(
                                        usr.args[-1] == torch.bfloat16 for usr in users
                                    )
                                )
                            ):
                                val_node = node.all_input_nodes[-1]
                                node.replace_all_uses_with(val_node)
                                sub_graph.erase_node(node)

                    # For debug mode, the graph of LoopBody will attach a new GraphModule as
                    # owning_module for debugging while the release mode will not. The lint will
                    # check whether the graph has owning_module to decide if it needs to check
                    # call_module. LoopBody might contain get_index as a module call. But it
                    # is just a function. Hence, it cannot pass the lint check for debug mode.
                    # We bypass the check if the owning_module is None. Eventually, we should call
                    # get_index via call_function but not call_module.
                    if sub_graph.owning_module is None:
                        sub_graph.lint()

                _eliminate_duplicate_to_node(sub_graph)

            eliminate_to_dtype(sub_graph)

        def _legalize_bf16(loop_body: ir.LoopBody):
            sub_blocks = [loop_body.root_block] + list(loop_body.subblocks.values())
            for sub_block in sub_blocks:
                add_to_dtype(sub_block.graph)

        if all(
            isinstance(_node, SchedulerNode) and self.is_bf16_scheduler(_node)
            for _node in nodes
        ):
            # Mark the load node to load bf16
            for _node in nodes:
                sub_blocks = [_node._body.root_block] + list(
                    _node._body.subblocks.values()
                )
                for sub_block in sub_blocks:
                    for fx_node in sub_block.graph.nodes:
                        if fx_node.target in ["load", "constant", "store"]:
                            assert fx_node.meta
                            assert OptimizationContext.key in fx_node.meta
                            opt_ctx: OptimizationContext = fx_node.meta[
                                OptimizationContext.key
                            ]
                            assert opt_ctx.dtype is torch.bfloat16

            # Bypass the legalization as the kernel can run with bf16 directly
            return

        for _node in nodes:
            assert isinstance(_node, SchedulerNode)
            assert isinstance(_node._body, ir.LoopBody)
            node: SchedulerNode = _node

            def is_memory_copy_scheduler_node(node: SchedulerNode):
                op_counts = node.read_writes.op_counts
                return (
                    len(op_counts) == 2 and "load" in op_counts and "store" in op_counts
                )

            should_legalize = not is_memory_copy_scheduler_node(node)
            if should_legalize:
                body: ir.LoopBody = node._body
                _legalize_bf16(body)

    def codegen_nodes(self, nodes):
        # Legalize BF16 node by adding to_dtype explicitly
        self.legalize_bf16(nodes)
        self.data_type_propagation(nodes)

        vec_dtype = (
            torch.bfloat16
            if all(hasattr(_node, "is_bf16") and _node.is_bf16 for _node in nodes)
            else torch.float
        )

        kernel_group = self.kernel_group
        _, (group, reduction_group) = max(
            nodes, key=lambda x: int(x.is_reduction())
        ).group

        self.set_ranges(group, reduction_group)

        def codegen_kernel(cls, *args):
            with kernel_group.new_kernel(cls, *args) as kernel:
                run(kernel)

                # Ugly hack to maintain the metrics kernel count since
                # we only count in CppKernelProxy, not those contained in it
                metrics.generated_kernel_count -= 1

                return kernel

        def run(kernel):
            vars, reduction_vars = kernel.set_ranges(group, reduction_group)
            in_suffix = False
            for node in nodes:
                if node.group[1] in [
                    (group, reduction_group),
                    (group + reduction_group, ()),
                ]:
                    assert not in_suffix
                    node.run(vars, reduction_vars)
                else:
                    in_suffix = True
                    assert node.group[1] == (
                        group,
                        (),
                    ), f"unexpected group: {node.group[1]} != {group}, {reduction_group}"
                    # we can fuse in some extra pointwise into the suffix
                    with kernel.write_to_suffix():
                        node.run(vars, ())

        scalar_kernel = codegen_kernel(CppKernel)
        self.loop_nest = LoopNestWithSplit.build(scalar_kernel)

        if not self.picked_vec_isa:
            return

        def select_tiling_indices():
            all_index = []
            for node in nodes:
                rw = dependencies.extract_read_writes(node._body, *node._sizes)
                all_index += [dep.index for dep in itertools.chain(rw.reads, rw.writes)]
            contig_vars = set()
            contig_vars_list = []
            non_contig_stride_const = set()
            non_contig_stride_other = set()
            for index in all_index:
                for var in index.free_symbols:
                    if not re.search(r"^d\d+$", var.name):
                        continue
                    stride = stride_at(var, index)
                    if stride == 1:
                        contig_vars.add(int(var.name[1:]))
                        contig_vars_list.append(int(var.name[1:]))
                    elif all(s.name.startswith("s") for s in stride.free_symbols):
                        non_contig_stride_const.add(int(var.name[1:]))
                    else:
                        non_contig_stride_other.add(int(var.name[1:]))
            contig_only = (
                contig_vars - non_contig_stride_const - non_contig_stride_other
            )
            if len(contig_vars) == 0:
                # no contiguous vars
                return [len(self.itervars) - 1]
            if contig_only:
                return sorted(contig_only)[-1:]
            contig_and_const_stride = (
                contig_vars & non_contig_stride_const
            ) - non_contig_stride_other
            contig_vars_sorted = sorted(contig_vars)
            if (
                len(contig_vars_sorted) == 2
                and contig_vars_sorted[-1] in contig_and_const_stride
                and contig_vars_sorted[-1] == len(self.itervars) - 1
            ):
                return contig_vars_sorted
            return sorted(contig_vars_sorted, key=lambda i: contig_vars_list.count(i))[
                -1:
            ]

        def select_tiling(dtype: torch.dtype = torch.float):
            # TODO(jgong5): support alternative tiling factors and data types
            tiling_factor = self.picked_vec_isa.nelements(dtype=dtype)
            tiling_indices = select_tiling_indices()
            if tiling_indices:
                with CppVecKernelChecker(
                    deepcopy(self.kernel_group.args),
                    parallel_num_threads(),
                    tiling_factor,
                    tiling_indices[-1],
                ) as vec_checker:
                    run(vec_checker)
                if vec_checker.simd_vec:
                    if len(tiling_indices) == 1:
                        return [tiling_factor], tiling_indices
                    if len(tiling_indices) == 2:
                        return [tiling_factor, tiling_factor], tiling_indices
            return [], []

        # Kernels share the same global contexts like V.graph.wrapper_code, V.kernel.args.
        # But the generated scalar kernel has updated these global contexts. Hence, the other kernels
        # should not do this again to avoid context conflict. By now, we only control the
        # config.inplace_buffers. In the future, we could maintain more contexts.
        with torch._inductor.config.patch(inplace_buffers=False):
            tiling_factors, tiling_indices = select_tiling(vec_dtype)
            assert len(tiling_factors) == len(tiling_indices)
            if len(tiling_indices) == 1:
                main_loop, tail_loop = self.loop_nest.split_with_tiling(
                    tiling_indices[0], factor=tiling_factors[0]
                )
                main_loop.set_kernel(
                    codegen_kernel(
                        CppVecKernel, tiling_factors[0], tiling_indices[0], vec_dtype
                    )
                )
                tail_loop.set_kernel(scalar_kernel)
                main_loop.simd_vec = True
                tail_loop.simd_omp = True
                # We chop the loop into two cubes by the nelements - main loop and tail loop.
                # Regarding the main loop, it is straightforward that it could be vectorized with
                # nelements. But for the tail loop, it still could be vectorized. For example,
                # if the nelements is 8(256bits), then the tail loop still could be vectorized
                # as 4(128bits).
                tail_loop.simd_nelements = tiling_factors[0] // 2
            elif len(tiling_indices) == 2:
                assert (
                    tiling_indices[1] == len(self.itervars) - 1
                    and tiling_factors[0] == tiling_factors[1]
                )
                outer_main_loop, outer_tail_loop = self.loop_nest.split_with_tiling(
                    tiling_indices[0], factor=tiling_factors[0]
                )
                outer_tail_loop.set_kernel(scalar_kernel)
                inner_main_loop, inner_tail_loop = outer_main_loop.split_with_tiling(
                    tiling_indices[1] - tiling_indices[0], factor=tiling_factors[0]
                )
                inner_main_loop.set_kernel(
                    codegen_kernel(
                        CppTile2DKernel, tiling_factors[0], tiling_indices, vec_dtype
                    )
                )
                inner_tail_loop.set_kernel(
                    codegen_kernel(
                        CppVecKernel, tiling_factors[0], tiling_indices[0], vec_dtype
                    )
                )

    def codegen_loops(self, code, worksharing):
        self.codegen_loops_impl(self.loop_nest, code, worksharing)


class CppScheduling:
    def __init__(self, scheduler):
        self.scheduler = scheduler
        self.get_kernel_group()

    def group_fn(self, sizes):
        return tuple(tuple(map(V.graph.sizevars.simplify, s)) for s in sizes)

    def get_kernel_group(self):
        from .wrapper import CppWrapperCodeGen

        if isinstance(V.graph.wrapper_code, CppWrapperCodeGen):
            self.kernel_group = CppWrapperKernelGroup()
        else:
            self.kernel_group = KernelGroup()

    def _can_fuse_horizontal_impl(self, node1, node2):
        _, (vars1, reduce1) = node1.group
        _, (vars2, reduce2) = node2.group
        if vars1 == vars2 and reduce1 == reduce2:
            return True
        if reduce1 == () and vars1 == vars2 + reduce2:
            return True
        # TODO(jansel): allow fusion pointwise (vars1, ()) suffix?
        return False

    def can_fuse_horizontal(self, node1, node2):
        if (
            len(node1.get_nodes()) + len(node2.get_nodes())
            > config.cpp.max_horizontal_fusion_size
        ):
            return False

        return self._can_fuse_horizontal_impl(node1, node2)

    def can_fuse_vertical(self, node1, node2):
        return self._can_fuse_horizontal_impl(node1, node2) and not node1.is_reduction()

    def codegen_nodes(self, nodes):
        """
        Turn an set of pre-fused nodes into a C++ kernel.
        """
        kernel_group = self.kernel_group

        cpp_kernel_proxy = CppKernelProxy(kernel_group)
        cpp_kernel_proxy.codegen_nodes(nodes)

        kernel_group.finalize_kernel(cpp_kernel_proxy, nodes)

    def codegen_sync(self):
        pass

    def flush(self):
        self.kernel_group.codegen_define_and_call(V.graph.wrapper_code)
        self.get_kernel_group()


class KernelGroup:
    def __init__(self):
        super().__init__()
        self.args = KernelArgs()
        self.loops_code = BracesBuffer()
        self.ws = WorkSharing(self.loops_code)
        self.stack = contextlib.ExitStack()
        self.stack.enter_context(self.ws)
        self.scheduled_nodes = []

    def new_kernel(self, cls, *args):
        return cls(self.args, parallel_num_threads(), *args)

    def finalize_kernel(self, new_kernel, nodes):
        self.scheduled_nodes += nodes
        code = self.loops_code
        ws = self.ws
        new_kernel.codegen_loops(code, ws)

    def codegen_define_and_call(self, wrapper):
        self.stack.close()
        if not self.scheduled_nodes:
            return

        fused_name = (
            get_fused_kernel_name(self.scheduled_nodes, config.cpp.descriptive_names)
            if config.cpp.descriptive_names
            else ""
        )
        kernel_name = "_".join(["cpp", fused_name, wrapper.next_kernel_suffix()])
        arg_defs, call_args, arg_types = self.args.cpp_argdefs()
        arg_defs = ",\n".ljust(25).join(arg_defs)
        arg_types = ",".join(arg_types)
        code = BracesBuffer()
        # TODO: support kernel profile on other platforms
        enable_kernel_profile = (
            config.cpp.enable_kernel_profile and sys.platform == "linux"
        )
        if enable_kernel_profile:
            code.writelines(["#include <ATen/record_function.h>"])
        kernel_decl_name = kernel_name if V.graph.cpp_wrapper else "kernel"
        code.writeline(cpp_prefix())

        code.writeline(f'extern "C" void {kernel_decl_name}({arg_defs})')
        with code.indent():
            if enable_kernel_profile:
                graph_id = V.graph.graph_id
                prefix = "graph_" + str(graph_id) + "_" if graph_id is not None else ""
                code.writelines(
                    [
                        f'RECORD_FUNCTION("{prefix + kernel_name}", c10::ArrayRef<c10::IValue>({{}}));'
                    ]
                )
            for old, new in self.args.aliases():
                code.writeline(f"auto {old} = {new};")
            code.splice(self.loops_code)

        codecache_def = IndentedBuffer()
        if not V.graph.cpp_wrapper:
            codecache_def.writeline("async_compile.cpp('''")
        codecache_def.splice(code)
        if not V.graph.cpp_wrapper:
            codecache_def.writeline("''')")

        codecache_str = codecache_def.getvalue()
        # TODO(voz): Ostensibly, we should not need this. But there are cases where C++ codegen does
        # not use BracesBuffer, so we have no good indicator of a C++ buffer atm.
        codecache_str = codecache_str.replace("#pragma CMT", "//")
        wrapper.define_kernel(kernel_name, codecache_str, cuda=False)
        # generate the code to call this
        wrapper.generate_kernel_call(kernel_name, call_args, cuda=False)


class CppWrapperKernelGroup(KernelGroup):
    def __init__(self):
        super().__init__()
        self.args = CppWrapperKernelArgs()


class WorkSharing:
    def __init__(self, code):
        self.code = code
        self.in_parallel = False
        self.num_threads = None
        self.stack = contextlib.ExitStack()

    def parallel(self, threads):
        if self.in_parallel and threads != self.num_threads:
            # wrong number of threads
            self.close()
        if not self.in_parallel:
            self.num_threads = threads
            self.in_parallel = True
            if config.cpp.dynamic_threads:
                self.code.writeline("#pragma omp parallel")
            else:
                self.code.writeline(f"#pragma omp parallel num_threads({threads})")
            self.stack.enter_context(self.code.indent())

    def single(self):
        if self.in_parallel:
            self.code.writeline("#pragma omp single")
        return self.in_parallel

    def close(self):
        self.stack.close()
        self.in_parallel = False

    def __enter__(self):
        self.stack.__enter__()
        return self

    def __exit__(self, exc_type, exc_val, exc_tb):
        self.stack.__exit__(exc_type, exc_val, exc_tb)


@dataclasses.dataclass
class LoopLevel:
    var: sympy.Expr = None
    size: sympy.Expr = None
    offset: sympy.Expr = sympy.Integer(0)
    steps: sympy.Expr = sympy.Integer(1)
    parallel: int = 0
    simd_omp: bool = False
    picked_vec_isa: codecache.VecISA = codecache.pick_vec_isa()
    simd_nelements: int = picked_vec_isa.nelements() if picked_vec_isa else 0
    simd_vec: bool = False
    collapsed: bool = False
    reduction_var_map: Dict[str, str] = None
    parent: "LoopLevel" = None
    # the next inner level of the loop, empty if it is inner-most
    # contains >1 LoopLevel if the inner level of loop is split
    inner: List["LoopLevel"] = dataclasses.field(default_factory=list)
    # kernel assigned to this loop level, only valid when it is a leaf
    kernel: CppKernel = None

    def get_kernels(self) -> List[CppKernel]:
        """Get all kernel objects under this loop level"""
        if self.kernel:
            return [self.kernel]
        kernels = []
        for loop in self.inner:
            kernels += loop.get_kernels()
        return kernels

    def set_kernel(self, kernel: CppKernel):
        """
        Set the kernel under this loop level. No split is allowed under
        this loop level.
        """
        if not self.inner:
            self.kernel = kernel
            loop = self
            if loop.is_reduction():
                loop.reduction_var_map = kernel.reduction_var_map.copy()
                loop = loop.parent
                while loop is not None and loop.is_reduction():
                    loop.reduction_var_map.update(kernel.reduction_var_map)
                    loop = loop.parent
            return
        assert len(self.inner) == 1
        self.inner[0].set_kernel(kernel)

    def get_loops_at(self, depth) -> List["LoopLevel"]:
        if depth == 0:
            return [self]
        else:
            loops = []
            for loop in self.inner:
                loops += loop.get_loops_at(depth - 1)
            return loops

    def is_reduction(self):
        return bool(self.reduction_var_map)

    def split_with_tiling(self, depth, factor):
        def clone_inner():
            inner = []
            if self.inner:
                for loop in self.inner:
                    inner.append(loop.clone())
            return inner

        def do_split_with_tiling():
            sympy_factor = sympy.Integer(factor)

            offset = ir.FloorDiv(self.size, sympy_factor) * sympy_factor
            main_loop = LoopLevel(self.var, offset)
            main_loop.steps = sympy_factor
            main_loop.parallel = self.parallel
            main_loop.collapsed = False
            main_loop.reduction_var_map = self.reduction_var_map
            main_loop.inner = clone_inner()
            if main_loop.inner:
                for loop in main_loop.inner:
                    loop.parent = main_loop

            tail_loop = LoopLevel(self.var, self.size)
            tail_loop.offset = offset
            tail_loop.parallel = self.parallel
            tail_loop.collapsed = False
            tail_loop.reduction_var_map = self.reduction_var_map
            tail_loop.inner = clone_inner()
            if tail_loop.inner:
                for loop in tail_loop.inner:
                    loop.parent = tail_loop

            return main_loop, tail_loop

        if depth == 0:
            main_loop, tail_loop = do_split_with_tiling()
            parent = self.parent
            if parent:
                parent.inner = [main_loop, tail_loop]
                main_loop.parent = parent
                tail_loop.parent = parent
            return main_loop, tail_loop
        else:
            assert len(self.inner) == 1
            return self.inner[0].split_with_tiling(depth - 1, factor)

    def clone(self):
        loop = copy(self)
        loop.inner = []
        if self.inner:
            for inner_loop in self.inner:
                inner_loop_clone = inner_loop.clone()
                inner_loop_clone.parent = loop
                loop.inner.append(inner_loop_clone)
        loop.kernel = deepcopy(self.kernel)
        return loop

    def lines(self):
        offset_expr = cexpr_index(self.offset)
        size_expr = cexpr_index(self.size)
        if config.cpp.no_redundant_loops and offset_expr == size_expr:
            return None
        if self.reduction_var_map:
            reduction = " " + " ".join(
                f"reduction({RTYPE_TO_CPP[rtype]}:{var})"
                for var, rtype in self.reduction_var_map.items()
            )
        else:
            reduction = ""
        simd = (
            f"simd simdlen({self.simd_nelements}) "
            if self.simd_omp and self.simd_nelements > 1
            else ""
        )
        if self.parallel:
            # TODO(jansel): look into chunk size and other schedules
            line1 = f"#pragma omp for{reduction} "
            if self.parallel > 1:
                line1 += f" collapse({self.parallel})"
            if self.simd_omp:
                line1 = line1.replace(" for ", f" for {simd}")
        elif self.simd_vec:
            line1 = ""
        elif self.simd_omp:
            line1 = f"#pragma omp {simd}{reduction}"
        elif not self.reduction_var_map and codecache.is_gcc():
            line1 = "#pragma GCC ivdep"
        else:
            line1 = ""
        offset_str = f"{INDEX_TYPE} {self.var}={offset_expr}"
        size_str = f"{self.var}<{size_expr}"
        steps_str = f"{self.var}+={cexpr_index(self.steps)}"
        line2 = f"for({offset_str}; {size_str}; {steps_str})"
        if self.collapsed or not line1:
            return [line2]
        return [line1, line2]


@dataclasses.dataclass
class LoopNestWithSplit:
    """
    A loop-nest like structure but with some loop level split along
    the loop range into the main tiling loop and the tail. It is built
    with the `build` method as a loop nest and then split with
    `split_with_tiling` at some depth.

    A typical case is for vectorization where we typically split at the inner-most
    loop level. A more complicated case is 2D tiling where we split at
    both inner-most and outer levels.
    """

    root: List[LoopLevel] = None
    kernel: CppKernel = None

    @staticmethod
    def build(kernel: CppKernel):
        """Build a LoopNest with the given `kernel` as the leaf"""
        itervars = kernel.itervars
        ranges = kernel.ranges
        reduction_depth = kernel.reduction_depth

        root: List[LoopLevel] = []
        levels: List[LoopLevel] = root
        loop: LoopLevel = None
        for loop_idx, (var, size) in enumerate(zip(itervars, ranges)):
            loop = LoopLevel(var, size, parent=loop)
            if loop_idx >= reduction_depth:
                loop.reduction_var_map = kernel.reduction_var_map.copy()
            levels.append(loop)
            levels = loop.inner
        loop_nest = LoopNestWithSplit(root, len(itervars))
        if loop:
            loop.kernel = kernel
        else:
            loop_nest.kernel = kernel
        return loop_nest

    def __bool__(self):
        return bool(self.root)

    def get_loops_at(self, depth) -> List[LoopLevel]:
        """Get all the loop levels at the given `depth` (most outer loop has depth 0)"""
        loops = []
        for loop in self.root:
            loops += loop.get_loops_at(depth)
        return loops

    @cache_on_self
    def max_parallel_depth(self):
        """
        Maximal allowed depth for parallelism:
        1) Levels without splitting and
        2) All reduction or non-reduction levels
        When the loop is split at the top level, the max depth is 1.
        """
        max_depth = 0
        loops = self.root
        if len(loops) > 1:
            return 1
        is_reduction = loops[0].is_reduction() if loops else False
        while len(loops) == 1 and loops[0].is_reduction() == is_reduction:
            max_depth += 1
            loops = loops[0].inner
        return max_depth

    def is_reduction_only(self):
        """
        Whether all the loops are for reduction. Reduction loops
        are always the inner most ones.
        """
        return self.root and self.root[0].is_reduction()

    def mark_parallel(self, par_depth):
        assert (
            par_depth <= self.max_parallel_depth()
        ), "Parallel depth cannot exceed the maximal allowed parallel depth"
        loops = self.root
        for loop in loops:
            loop.parallel = par_depth
        for i in range(1, par_depth):
            loops = loops[0].inner
            loops[0].collapsed = True

    def split_with_tiling(self, depth, factor):
        """
        Split the loop into main and tail loops at given `depth` so that the range
        of the main loop has range `floor_div(range, factor) * factor` and
        the tail loop handles the remainder. The main loop is tiled
        according to the `factor`.
        """
        loops = self.get_loops_at(depth)
        assert len(loops) == 1
        split_loops = loops[0].split_with_tiling(0, factor)
        if depth == 0:
            self.root = split_loops
        return split_loops<|MERGE_RESOLUTION|>--- conflicted
+++ resolved
@@ -60,12 +60,8 @@
     torch.uint8: "unsigned char",
     torch.bool: "bool",
     torch.bfloat16: "bfloat16",
-<<<<<<< HEAD
     torch.complex64: "std::complex<float>",
     torch.complex128: "std::complex<double>",
-=======
-    torch.complex64: "complex64",
->>>>>>> 4081e924
 }
 
 DTYPE_TO_ATEN = {
@@ -1013,57 +1009,48 @@
         return f"{a} || {b}"
 
     @staticmethod
-<<<<<<< HEAD
-    def rand(seed: sympy.Expr, offset: sympy.Expr, dtype):
+    def logical_xor(a, b):
+        return f"{a} != {b}"
+
+    @staticmethod
+    def bitwise_and(a, b):
+        return f"decltype({a})({a} & {b})"
+
+    @staticmethod
+    def bitwise_not(a):
+        return f"decltype({a})(~{a})"
+
+    @staticmethod
+    def bitwise_or(a, b):
+        return f"decltype({a})({a} | {b})"
+
+    @staticmethod
+    def bitwise_xor(a, b):
+        return f"decltype({a})({a} ^ {b})"
+
+    @staticmethod
+    def bitwise_left_shift(a, b):
+        return f"decltype({a})({a} << {b})"
+
+    @staticmethod
+    def bitwise_right_shift(a, b):
+        return f"decltype({a})({a} >> {b})"
+
+    @staticmethod
+    def rand(seed: sympy.Expr, offset: sympy.Expr):
+        if is_complex_dtype(dtype):
+            raise NotImplementedError(f"complex rand for inductor is not implemented.")
+        return f"normalized_rand_cpu({seed}, {offset})"
+
+    @staticmethod
+    def randn(seed: sympy.Expr, offset: sympy.Expr):
         if is_complex_dtype(dtype):
             raise NotImplementedError(f"complex randn for inductor is not implemented.")
-        return f"static_cast<{DTYPE_TO_CPP[dtype]}>(normalized_rand_cpu({seed}, {offset}));"
-
-    @staticmethod
-    def randn(seed: sympy.Expr, offset: sympy.Expr, dtype):
-        if is_complex_dtype(dtype):
-            raise NotImplementedError(f"complex randn for inductor is not implemented.")
-        return f"static_cast<{DTYPE_TO_CPP[dtype]}>(randn_cpu({seed}, {offset}));"
-=======
-    def logical_xor(a, b):
-        return f"{a} != {b}"
-
-    @staticmethod
-    def bitwise_and(a, b):
-        return f"decltype({a})({a} & {b})"
-
-    @staticmethod
-    def bitwise_not(a):
-        return f"decltype({a})(~{a})"
-
-    @staticmethod
-    def bitwise_or(a, b):
-        return f"decltype({a})({a} | {b})"
-
-    @staticmethod
-    def bitwise_xor(a, b):
-        return f"decltype({a})({a} ^ {b})"
-
-    @staticmethod
-    def bitwise_left_shift(a, b):
-        return f"decltype({a})({a} << {b})"
-
-    @staticmethod
-    def bitwise_right_shift(a, b):
-        return f"decltype({a})({a} >> {b})"
-
-    @staticmethod
-    def rand(seed: sympy.Expr, offset: sympy.Expr):
-        return f"normalized_rand_cpu({seed}, {offset})"
-
-    @staticmethod
-    def randn(seed: sympy.Expr, offset: sympy.Expr):
         return f"randn_cpu({seed}, {offset})"
 
     @staticmethod
     def randint64(seed: sympy.Expr, offset: sympy.Expr, low, high):
         return f"randint64_cpu({seed}, {offset}, {low}, {high})"
->>>>>>> 4081e924
 
     @staticmethod
     def sigmoid(x):
