# Owner(s): ["oncall: quantization"]
import torch
import torch.nn as nn
import torch._dynamo as torchdynamo
from torch.testing._internal.common_utils import xfailIfPython311
from torch.testing._internal.common_quantization import (
    QuantizationTestCase,
    skip_if_no_torchvision,
    skipIfNoQNNPACK,
)
from torch.testing._internal.common_quantization import NodeSpec as ns
from torch.testing._internal.common_quantized import (
    override_quantized_engine,
)
from torch.ao.quantization import (
    get_default_qconfig,
    QConfigMapping,
<<<<<<< HEAD
    QConfig,
    default_observer,
    default_per_channel_weight_observer,
=======
    observer,
>>>>>>> ee2fdf6f
)
from torch.ao.quantization.backend_config import (
    get_qnnpack_backend_config,
)
from torch.ao.quantization.backend_config._qnnpack_pt2e import get_qnnpack_pt2e_backend_config
from torch.ao.quantization.quantize_fx import prepare_fx, convert_to_reference_fx
from torch.ao.quantization._quantize_pt2e import prepare_pt2e, convert_pt2e
from torch.ao.ns.fx.utils import (
    compute_sqnr,
)
import copy
<<<<<<< HEAD
from torch._decomp import get_decompositions
from torch.fx.experimental.proxy_tensor import make_fx

quant_decomp = get_decompositions(
    [
        torch.ops.quantized_decomposed.quantize_per_tensor,
        torch.ops.quantized_decomposed.quantize_per_tensor.tensor,
        torch.ops.quantized_decomposed.dequantize_per_tensor,
        torch.ops.quantized_decomposed.dequantize_per_tensor.tensor,
        torch.ops.quantized_decomposed.quantize_per_channel,
        torch.ops.quantized_decomposed.dequantize_per_channel,
    ]
)
=======
import itertools
>>>>>>> ee2fdf6f

@skipIfNoQNNPACK
class TestQuantizePT2E(QuantizationTestCase):
    @xfailIfPython311
    def test_qconfig_none(self):
        class M(torch.nn.Module):
            def __init__(self):
                super().__init__()
                self.conv1 = nn.Conv2d(1, 1, 1)
                self.conv2 = nn.Conv2d(1, 1, 1)

            def forward(self, x):
                x = self.conv1(x)
                x = self.conv2(x)
                return x

        with override_quantized_engine("qnnpack"):
            m = M().eval()
            example_inputs = (torch.randn(1, 1, 1, 1),)
            # program capture
            m, guards = torchdynamo.export(
                m,
                *copy.deepcopy(example_inputs),
                aten_graph=True,
                tracing_mode="real",
            )

            qconfig = get_default_qconfig("qnnpack")
            qconfig_mapping = QConfigMapping().set_global(qconfig) \
                                              .set_module_name("conv2", None)
            backend_config = get_qnnpack_pt2e_backend_config()
            m = prepare_pt2e(m, qconfig_mapping, example_inputs, backend_config)
            m(*example_inputs)
            m = convert_pt2e(m)
            m(*example_inputs)

            # first conv is quantized, second conv is not quantized
            node_occurrence = {
                # two for input of the first conv, one for output for the first conv
                ns.call_function(torch.ops.quantized_decomposed.quantize_per_tensor): 3,
                ns.call_function(torch.ops.quantized_decomposed.dequantize_per_tensor): 3,
            }
            node_list = [
                ns.call_function(torch.ops.quantized_decomposed.dequantize_per_tensor),
                ns.call_function(torch.ops.quantized_decomposed.dequantize_per_tensor),
                ns.call_function(torch.ops.aten.convolution.default),
                ns.call_function(torch.ops.quantized_decomposed.dequantize_per_tensor),
                ns.call_function(torch.ops.aten.convolution.default),
            ]
            self.checkGraphModuleNodes(
                m, expected_node_list=node_list, expected_node_occurrence=node_occurrence)

    @xfailIfPython311
    def test_qconfig_module_type(self):
        class M(torch.nn.Module):
            def __init__(self):
                super().__init__()
                self.conv = nn.Conv2d(1, 1, 1)
                self.linear = nn.Linear(9, 3)

            def forward(self, x):
                x = self.conv(x)
                x = x.reshape((1, -1))
                x = self.linear(x)
                return x

        with override_quantized_engine("qnnpack"):
            m = M().eval()
            example_inputs = (torch.randn(1, 1, 3, 3),)

            # program capture
            m, guards = torchdynamo.export(
                m,
                *copy.deepcopy(example_inputs),
                aten_graph=True,
                tracing_mode="real",
            )

            qconfig = get_default_qconfig("qnnpack")
            qconfig_mapping = QConfigMapping().set_object_type(torch.nn.Conv2d, qconfig)
            backend_config = get_qnnpack_pt2e_backend_config()
            m = prepare_pt2e(m, qconfig_mapping, example_inputs, backend_config)
            m(*example_inputs)
            m = convert_pt2e(m)
            m(*example_inputs)
            # conv is quantized, linear is not quantized
            node_occurrence = {
                # two for input and weight of the conv, one for output for the conv
                ns.call_function(torch.ops.quantized_decomposed.quantize_per_tensor): 3,
                ns.call_function(torch.ops.quantized_decomposed.dequantize_per_tensor): 3,
            }
            node_list = [
                ns.call_function(torch.ops.quantized_decomposed.dequantize_per_tensor),
                ns.call_function(torch.ops.quantized_decomposed.dequantize_per_tensor),
                ns.call_function(torch.ops.aten.convolution.default),
                ns.call_function(torch.ops.quantized_decomposed.dequantize_per_tensor),
                ns.call_function(torch.ops.aten.addmm.default),
            ]
            self.checkGraphModuleNodes(m, expected_node_list=node_list)

    @xfailIfPython311
    def test_rearrange_weight_observer_for_decomposed_linear(self):
        """
        Check whether weight observer is correctly rearranged for decomposed linear.
        before:
            weight - t - observer \
              input - observer - addmm/mm
        after:
            weight - observer - t \
              input - observer - addmm/mm
        """
        class M(torch.nn.Module):
            def __init__(self, with_bias, use_relu):
                super().__init__()
                self.linear = nn.Linear(4, 4, bias=with_bias)
                self.relu = nn.ReLU()
                self.use_relu = use_relu

            def forward(self, x):
                x = self.linear(x)
                return self.relu(x) if self.use_relu else x

        with_bias_list = [True, False]
        use_relu_list = [True, False]
        cases = itertools.product(with_bias_list, use_relu_list)
        for with_bias, use_relu in cases:
            m = M(with_bias, use_relu).eval()
            example_inputs = (torch.randn(1, 4),)

            # program capture
            m, guards = torchdynamo.export(
                m,
                *copy.deepcopy(example_inputs),
                aten_graph=True,
                tracing_mode="real",
            )

            qconfig = get_default_qconfig('qnnpack')
            qconfig_mapping = QConfigMapping().set_global(qconfig)
            backend_config = get_qnnpack_pt2e_backend_config()
            m = prepare_pt2e(m, qconfig_mapping, example_inputs, backend_config)

            # 1. Check graph nodes:
            # - args[0] of t should be the weight observer
            # - args[-1] of addmm/mm should be t
            error_msg = 'Weight observer is not correctly rearranged for decomposed linear'
            for node in m.graph.nodes:
                if node.target == torch.ops.aten.t.default:
                    target = node.args[0].target
                    self.assertTrue(isinstance(getattr(m, target), observer.ObserverBase), error_msg)
                elif node.target in (torch.ops.aten.addmm.default, torch.ops.aten.mm.default):
                    target = node.args[-1].target
                    self.assertTrue(target == torch.ops.aten.t.default, error_msg)

            # 2. Check m.code to ensure `m.recompile()` is called.
            # If weight observer is rearranged in graph but `m.recompile()` is not called,
            # m.code would be wrong.
            code_before_recompile = m.code
            m.recompile()
            code_after_recompile = m.code
            self.assertTrue(code_before_recompile == code_after_recompile, error_msg)

    def test_q_dq_per_channel_decomposition(self):
        class M(torch.nn.Module):
            def __init__(self):
                super().__init__()
                self.conv = nn.Conv2d(5, 2, 1)

            def forward(self, x):
                x = self.conv(x)
                return x

        with override_quantized_engine("qnnpack"):
            m = M().eval()
            example_inputs = (torch.randn(10, 5, 5, 5),)

            # program capture
            m, guards = torchdynamo.export(
                m,
                *copy.deepcopy(example_inputs),
                aten_graph=True,
                tracing_mode="real",
            )

            qconfig = QConfig(
                activation=default_observer,
                weight=default_per_channel_weight_observer
            )
            qconfig_mapping = QConfigMapping().set_object_type(torch.nn.Conv2d, qconfig)
            backend_config = get_qnnpack_pt2e_backend_config()
            m = prepare_pt2e(m, qconfig_mapping, example_inputs, backend_config)
            m(*example_inputs)
            m = convert_pt2e(m)
            m(*example_inputs)
            node_occurrence = {
                # two for input and output for the conv
                ns.call_function(torch.ops.quantized_decomposed.quantize_per_tensor): 2,
                # for weight of conv
                ns.call_function(torch.ops.quantized_decomposed.quantize_per_channel): 1,
                ns.call_function(torch.ops.quantized_decomposed.dequantize_per_tensor): 2,
                ns.call_function(torch.ops.quantized_decomposed.dequantize_per_channel): 1,
            }
            node_list = [
                ns.call_function(torch.ops.quantized_decomposed.dequantize_per_tensor),
                ns.call_function(torch.ops.quantized_decomposed.dequantize_per_channel),
                ns.call_function(torch.ops.aten.convolution.default),
                ns.call_function(torch.ops.quantized_decomposed.dequantize_per_tensor),
            ]
            self.checkGraphModuleNodes(
                m,
                expected_node_list=node_list,
                expected_node_occurrence=node_occurrence
            )
            m = make_fx(m, decomposition_table=quant_decomp)(*copy.deepcopy(example_inputs))
            node_occurrence = {
                # check both q/dq are decomposed
                ns.call_function(torch.ops.quantized_decomposed.quantize_per_tensor.default): 0,
                ns.call_function(torch.ops.quantized_decomposed.quantize_per_channel.default): 0,
                ns.call_function(torch.ops.quantized_decomposed.dequantize_per_tensor.default): 0,
                ns.call_function(torch.ops.quantized_decomposed.dequantize_per_channel.default): 0,
            }
            # TODO: current representation for quantize_per_channel/dequantize_per_channel
            # are only temporary, we need to remove the loops
            node_list = [
                # ops in quantize_per_tensor
                ns.call_function(torch.ops.aten.mul.Tensor),
                ns.call_function(torch.ops.aten.round.default),
                ns.call_function(torch.ops.aten.add.Tensor),
                ns.call_function(torch.ops.aten.clamp.default),
                # ops in dequantize_per_tensor
                ns.call_function(torch.ops.aten.sub.Tensor),
                ns.call_function(torch.ops.aten.mul.Tensor),
                # some ops in quantize_per_channel
                ns.call_function(torch.ops.aten.transpose.int),
                ns.call_function(torch.ops.aten.mul.Tensor),
                ns.call_function(torch.ops.aten.round.default),
                ns.call_function(torch.ops.aten.add.Tensor),
                ns.call_function(torch.ops.aten.clamp.default),
                ns.call_function(torch.ops.aten.transpose.int),
                # _to_copy_2 = torch.ops.aten._to_copy.default(transpose, dtype = torch.int8)
                ns.call_function(torch.ops.aten._to_copy.default),
                # some ops in dequantize_per_channel
                ns.call_function(torch.ops.aten.transpose.int),
                ns.call_function(torch.ops.aten._to_copy.default),
                ns.call_function(torch.ops.aten.sub.Tensor),
                ns.call_function(torch.ops.aten.mul.Tensor),
                ns.call_function(torch.ops.aten.transpose.int),
                # conv op
                ns.call_function(torch.ops.aten.convolution.default),
            ]
            print("m:", m)
            self.checkGraphModuleNodes(
                m,
                expected_node_list=node_list,
                expected_node_occurrence=node_occurrence
            )

class TestQuantizePT2EModels(QuantizationTestCase):
    @skip_if_no_torchvision
    @skipIfNoQNNPACK
    @xfailIfPython311
    def test_resnet18(self):
        import torchvision
        with override_quantized_engine("qnnpack"):
            example_inputs = (torch.randn(1, 3, 224, 224),)
            m = torchvision.models.resnet18().eval()
            m_copy = copy.deepcopy(m)
            # program capture
            m, guards = torchdynamo.export(
                m,
                *copy.deepcopy(example_inputs),
                aten_graph=True,
                tracing_mode="real",
            )

            backend_config = get_qnnpack_pt2e_backend_config()
            # TODO: define qconfig_mapping specifically for executorch
            qconfig = get_default_qconfig("qnnpack")
            qconfig_mapping = QConfigMapping().set_global(qconfig)
            before_fusion_result = m(*example_inputs)

            m = prepare_pt2e(m, qconfig_mapping, example_inputs, backend_config)

            # checking that we inserted observers correctly for maxpool operator (input and
            # output share observer instance)
            self.assertEqual(id(m.activation_post_process_3), id(m.activation_post_process_2))
            after_prepare_result = m(*example_inputs)
            m = convert_pt2e(m)

            after_quant_result = m(*example_inputs)

            # comparing with existing fx graph mode quantization reference flow
            backend_config = get_qnnpack_backend_config()
            m_fx = prepare_fx(m_copy, qconfig_mapping, example_inputs, backend_config=backend_config)
            after_prepare_result_fx = m_fx(*example_inputs)
            m_fx = convert_to_reference_fx(m_fx, backend_config=backend_config)

            after_quant_result_fx = m_fx(*example_inputs)

            # the result matches exactly after prepare
            self.assertEqual(after_prepare_result, after_prepare_result_fx)
            self.assertEqual(compute_sqnr(after_prepare_result, after_prepare_result_fx), torch.tensor(float("inf")))
            # there are slight differences after convert due to different implementations
            # of quant/dequant
            self.assertTrue(torch.max(after_quant_result - after_quant_result_fx) < 1e-1)
            self.assertTrue(compute_sqnr(after_quant_result, after_quant_result_fx) > 35)<|MERGE_RESOLUTION|>--- conflicted
+++ resolved
@@ -15,13 +15,10 @@
 from torch.ao.quantization import (
     get_default_qconfig,
     QConfigMapping,
-<<<<<<< HEAD
+    observer,
     QConfig,
     default_observer,
     default_per_channel_weight_observer,
-=======
-    observer,
->>>>>>> ee2fdf6f
 )
 from torch.ao.quantization.backend_config import (
     get_qnnpack_backend_config,
@@ -33,7 +30,8 @@
     compute_sqnr,
 )
 import copy
-<<<<<<< HEAD
+import itertools
+
 from torch._decomp import get_decompositions
 from torch.fx.experimental.proxy_tensor import make_fx
 
@@ -47,9 +45,6 @@
         torch.ops.quantized_decomposed.dequantize_per_channel,
     ]
 )
-=======
-import itertools
->>>>>>> ee2fdf6f
 
 @skipIfNoQNNPACK
 class TestQuantizePT2E(QuantizationTestCase):
