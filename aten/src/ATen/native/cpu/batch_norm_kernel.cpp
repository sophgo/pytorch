#define TORCH_ASSERT_ONLY_METHOD_OPERATORS
#include <ATen/native/batch_norm.h>

#include <ATen/core/Tensor.h>
#include <ATen/AccumulateType.h>
#include <ATen/Dispatch.h>
#include <ATen/Parallel.h>
#include <ATen/native/TensorIterator.h>
#include <ATen/native/cpu/Loops.h>
#include <ATen/native/cpu/utils.h>
#include <ATen/native/cpu/mixed_data_type.h>
#include <ATen/cpu/vec/functional.h>
#include <ATen/cpu/vec/vec.h>
#include <c10/util/irange.h>
#include <ATen/OpMathType.h>

#ifndef AT_PER_OPERATOR_HEADERS
#include <ATen/Functions.h>
#else
#include <ATen/ops/empty.h>
#include <ATen/ops/ones.h>
#include <ATen/ops/zeros.h>
#endif

namespace at::native {
namespace {

using namespace vec;

template<typename param_t, typename opmath_t>
void batch_norm_cpu_collect_linear_and_constant_terms(
    opmath_t* alpha, opmath_t* beta, int64_t n_channel,
    const Tensor& weight /* optional */, const Tensor& bias /* optional */,
    const Tensor& save_mean, const Tensor& save_invstd,
    const Tensor& running_mean, const Tensor& running_var, bool train, double eps) {

  const param_t* weight_data = weight.defined() ? weight.data_ptr<param_t>() : nullptr;
  const param_t* bias_data = bias.defined() ? bias.data_ptr<param_t>() : nullptr;

  auto save_mean_a = conditional_accessor_1d<param_t>(save_mean);
  auto save_invstd_a = conditional_accessor_1d<param_t>(save_invstd);
  auto running_mean_a = conditional_accessor_1d<param_t>(running_mean);
  auto running_var_a = conditional_accessor_1d<param_t>(running_var);

  /// Collect the linear and constant terms regarding the input.
  /// output(n, c, h, w)
  ///     = (input(n, c, h, w) - mean(c)) / sqrt(var(c) + eps) * weight(c)
  ///         + bias(c)
  ///     = input(n, c, h, w) * inv_var(c) * weight(c)
  ///         - mean(c) * inv_var(c) * weight(c) + bias(c),
  /// where inv_var(c) = 1 / sqrt(var(c) + eps).
  /// So the linear term, alpha(c) = inv_var(c) * weight(c),
  ///   the constant term beta(c) = bias(c) - mean(c) * inv_var(c) * weight(c)
  /// Note that this is only a good idea if (input_size >> c), in degenerate
  /// cases where image_size == 1 && batch_size == 1, it is slow.
  for (const auto c : c10::irange(n_channel)) {
    opmath_t mean, invstd;
    if (train) {
      mean = save_mean_a[c];
      invstd = save_invstd_a[c];
    } else {
      mean = running_mean_a[c];
      invstd = 1 / std::sqrt(running_var_a[c] + static_cast<opmath_t>(eps));
    }
    param_t weight_v = weight_data ? weight_data[c] : param_t(1);
    param_t bias_v = bias_data ? bias_data[c] : param_t(0);
    alpha[c] = invstd * weight_v;
    beta[c] = bias_v - mean * alpha[c];
  }
}

/// A fast path for CPU inference and training forward when all tensors are contiguous.
template<typename scalar_t>
typename std::enable_if_t<std::is_same_v<scalar_t, at::opmath_type<scalar_t>>, void>
batch_norm_cpu_contiguous_impl(Tensor& output, const Tensor& input,
    const Tensor& weight, const Tensor& bias, const Tensor& save_mean, const Tensor& save_invstd,
    const Tensor& running_mean, const Tensor& running_var, bool train, double eps) {

  using Vec = Vectorized<scalar_t>;
  int64_t n_batch = input.size(0);
  int64_t n_channel = input.size(1);
  int64_t image_size = input.numel() / n_batch / n_channel;

  Tensor alpha = at::empty({n_channel}, input.options());
  Tensor beta = at::empty({n_channel}, input.options());
  scalar_t* alpha_data = alpha.mutable_data_ptr<scalar_t>();
  scalar_t* beta_data = beta.data_ptr<scalar_t>();

  batch_norm_cpu_collect_linear_and_constant_terms<scalar_t, scalar_t>(
     alpha_data, beta_data, n_channel, weight, bias,
     save_mean, save_invstd, running_mean, running_var, train, eps);

  scalar_t* output_data = output.data_ptr<scalar_t>();
  const scalar_t* input_data = input.data_ptr<scalar_t>();

  // Apply the linear terms to the input,
  // output(n, c, h, w) = input(n, c, h, w) * alpha(c) + beta(c)
  const int64_t loop_size = image_size - (image_size % Vec::size());
  at::parallel_for(0, n_batch * n_channel, 1, [&](int64_t begin, int64_t end) {
    int64_t n = 0;
    int64_t c = 0;
    data_index_init(begin, n, n_batch, c, n_channel);

    for (const auto i : c10::irange(begin, end)) {
      const Vec alpha_vec(alpha_data[c]);
      const Vec beta_vec(beta_data[c]);
      int64_t offset = i * image_size;
      int64_t d = 0;
      for (; d < loop_size; d += Vec::size()) {
        Vec data_vec = Vec::loadu(input_data + offset + d);
        Vec output_vec = data_vec * alpha_vec + beta_vec;
        output_vec.store(output_data + offset + d);
      }
      if (image_size - d > 0) {
        Vec data_vec = Vec::loadu(input_data + offset + d, image_size - d);
        Vec output_vec = data_vec * alpha_vec + beta_vec;
        output_vec.store(output_data + offset + d, image_size - d);
      }
      // move on to next index
      data_index_step(n, n_batch, c, n_channel);
    }
  });
}

template <typename scalar_t>
typename std::enable_if_t<std::is_same_v<scalar_t, at::opmath_type<scalar_t>>, void>
batch_norm_cpu_channels_last_impl(Tensor& output, const Tensor& input,
    const Tensor& weight, const Tensor& bias, const Tensor& save_mean, const Tensor& save_invstd,
    const Tensor& running_mean, const Tensor& running_var, bool train, double eps) {

  using Vec = Vectorized<scalar_t>;
  int64_t n_batch = input.size(0);
  int64_t n_channel = input.size(1);
  int64_t image_size = input.numel() / n_batch / n_channel;

  Tensor alpha = at::empty({n_channel}, input.options());
  Tensor beta = at::empty({n_channel}, input.options());
  scalar_t* alpha_data = alpha.mutable_data_ptr<scalar_t>();
  scalar_t* beta_data = beta.data_ptr<scalar_t>();

  batch_norm_cpu_collect_linear_and_constant_terms<scalar_t, scalar_t>(
      alpha_data, beta_data, n_channel, weight, bias,
      save_mean, save_invstd, running_mean, running_var, train, eps);

  scalar_t* output_data = output.data_ptr<scalar_t>();
  const scalar_t* input_data = input.data_ptr<scalar_t>();

  // Apply the linear terms to the input,
  // output(n, c, h, w) = input(n, c, h, w) * alpha(c) + beta(c)
  const int64_t loop_size = n_channel - (n_channel % Vec::size());
  at::parallel_for(0, n_batch * image_size, 1, [&](int64_t begin, int64_t end) {
    for (const auto i : c10::irange(begin, end)) {
      int64_t offset = i * n_channel;
      int64_t d = 0;
      // vectorize on channel dimension, for normal batch_norm input size,
      // alpha/beta should fit in L1 cache, otherwise consider blocking.
      for (; d < loop_size; d += Vec::size()) {
        Vec alpha_vec = Vec::loadu(alpha_data + d);
        Vec beta_vec = Vec::loadu(beta_data + d);
        Vec data_vec = Vec::loadu(input_data + offset + d);
        Vec output_vec = data_vec * alpha_vec + beta_vec;
        output_vec.store(output_data + offset + d);
      }
      if (n_channel - d > 0) {
        Vec alpha_vec = Vec::loadu(alpha_data + d, n_channel - d);
        Vec beta_vec = Vec::loadu(beta_data + d, n_channel - d);
        Vec data_vec = Vec::loadu(input_data + offset + d, n_channel - d);
        Vec output_vec = data_vec * alpha_vec + beta_vec;
        output_vec.store(output_data + offset + d, n_channel - d);
      }
    }
  });
}

template <typename scalar_t>
typename std::enable_if_t<std::is_same_v<scalar_t, at::opmath_type<scalar_t>>, void>
batch_norm_cpu_collect_stats_contiguous_impl(
    Tensor& mean, Tensor& var_sum, const Tensor& input) {

  // keep acc_type as opmath_type will use float type when scalar_t==float
  // while acc_type uses double for float.
  using accscalar_t = at::acc_type<scalar_t, false>;
  int64_t n_batch = input.size(0);
  int64_t n_channel = input.size(1);
  int64_t image_size = input.numel() / n_batch / n_channel;
  int64_t N = input.numel() / n_channel;

  const scalar_t* input_data = input.data_ptr<scalar_t>();
  scalar_t* mean_data = mean.data_ptr<scalar_t>();
  scalar_t* var_sum_data = var_sum.data_ptr<scalar_t>();

  // parallel dim reduce on 'channel'
  at::parallel_for(0, n_channel, 1, [&](int64_t begin, int64_t end) {
    for (const auto c : c10::irange(begin, end)) {
      // compute mean per input
      accscalar_t sum = 0;
      for (const auto n : c10::irange(n_batch)) {
        for (const auto i : c10::irange(image_size)) {
          auto offset = n * n_channel * image_size + c * image_size + i;
          sum += input_data[offset];
        }
      }
      scalar_t mean = sum / N;
      mean_data[c] = mean;

      // compute variance per input
      accscalar_t _var_sum = 0;
      for (const auto n : c10::irange(n_batch)) {
        for (const auto i : c10::irange(image_size)) {
          auto offset = n * n_channel * image_size + c * image_size + i;
          auto x = input_data[offset];
          _var_sum += (x - mean) * (x - mean);
        }
      }
      var_sum_data[c] = _var_sum;
    }
  });
}

template <typename scalar_t>
typename std::enable_if_t<std::is_same_v<scalar_t, at::opmath_type<scalar_t>>, void>
batch_norm_cpu_collect_stats_channels_last_impl(
    Tensor& mean, Tensor& var_sum, const Tensor& input) {

  using Vec = Vectorized<scalar_t>;
  // keep acc_type as opmath_type will use float type when scalar_t==float
  // while acc_type uses double for float.
  using accscalar_t = at::acc_type<scalar_t, false>;
  int64_t n_channel = input.size(1);
  int64_t N = input.numel() / n_channel;

  const scalar_t* input_data = input.data_ptr<scalar_t>();
  scalar_t* mean_data = mean.data_ptr<scalar_t>();
  scalar_t* var_sum_data = var_sum.data_ptr<scalar_t>();

  // Typical vertical reduce from shape of {NHW, C} to {C}.
  // Apply two path parallel reduction:
  // First path: allocate an immediate buffer of size {max_threads, C}, parallel along dim0,
  //    {NHW, C} => {max_threads, C}
  //
  // Second path: parallel along dim1 of the immediate buffer,
  //    {max_threads, C} => {C}
  //
  // Normal size of C should fit in L1, otherwise consider blocking on C.
  //
  int num_threads = at::get_num_threads();
  Tensor buffer = at::zeros({num_threads, n_channel}, input.options());
  scalar_t* buffer_data = buffer.data_ptr<scalar_t>();

  // compute mean per input
  at::parallel_for(0, N, 1, [&](int64_t begin, int64_t end) {
    int tid = at::get_thread_num();
    TORCH_CHECK(tid < num_threads,
                "expect thread id smaller than ", num_threads, ", got thread id ", tid);
    scalar_t* buffer_ptr = buffer_data + tid * n_channel;
    for (const auto i : c10::irange(begin, end)) {
      const scalar_t* x_ptr = input_data + i * n_channel;
      vec::map2<scalar_t>(
          [](Vec x, Vec y) { return x + y; },
          buffer_ptr,
          x_ptr,
          buffer_ptr,
          n_channel);
    }
  });

  at::parallel_for(0, n_channel, 1, [&](int64_t begin, int64_t end) {
    for (const auto c : c10::irange(begin, end)) {
      accscalar_t sum = 0;
      for (const auto t : c10::irange(num_threads)) {
        sum += buffer_data[t * n_channel + c];
      }
      scalar_t mean = sum / N;
      mean_data[c] = mean;
    }
  });

  // compute variance per input, reuse the immediate buffer
  buffer.zero_();
  at::parallel_for(0, N, 1, [&](int64_t begin, int64_t end) {
    int tid = at::get_thread_num();
    TORCH_CHECK(tid < num_threads, "expect thread id smaller than ", num_threads, ", got thread id ", tid);
    scalar_t* buffer_ptr = buffer_data + tid * n_channel;
    for (const auto i : c10::irange(begin, end)) {
      const scalar_t* x_ptr = input_data + i * n_channel;
      vec::map3<scalar_t>(
          [](Vec x, Vec y, Vec mean) { return y + (x - mean) * (x - mean); },
          buffer_ptr,
          x_ptr,
          buffer_ptr,
          mean_data,
          n_channel);
    }
  });

  at::parallel_for(0, n_channel, 1, [&](int64_t begin, int64_t end) {
    for (const auto c : c10::irange(begin, end)) {
      accscalar_t _var_sum = 0;
      for (const auto t : c10::irange(num_threads)) {
        _var_sum += buffer_data[t * n_channel + c];
      }
      var_sum_data[c] = _var_sum;
    }
  });
}

template <typename scalar_t>
typename std::enable_if_t<std::is_same_v<scalar_t, at::opmath_type<scalar_t>>, void>
batch_norm_cpu_backward_contiguous_impl(Tensor& grad_input, Tensor& grad_weight, Tensor& grad_bias,
    const Tensor& grad_output, const Tensor& input, const Tensor& weight,
    const Tensor& running_mean, const Tensor& running_var, const Tensor& save_mean, const Tensor& save_invstd,
    bool train, double eps) {

  using Vec = Vectorized<scalar_t>;
  // keep acc_type as opmath_type will use float type when scalar_t==float
  // while acc_type uses double for float.
  using accscalar_t = at::acc_type<scalar_t, false>;
  int64_t n_batch = input.size(0);
  int64_t n_channel = input.size(1);
  int64_t image_size = input.numel() / n_batch / n_channel;
  int64_t N = input.numel() / n_channel;

  const scalar_t* grad_output_data = grad_output.data_ptr<scalar_t>();
  const scalar_t* input_data = input.data_ptr<scalar_t>();

  scalar_t* grad_input_data = grad_input.defined() ? grad_input.mutable_data_ptr<scalar_t>() : nullptr;
  scalar_t* grad_weight_data = grad_weight.defined() ? grad_weight.data_ptr<scalar_t>() : nullptr;
  scalar_t* grad_bias_data = grad_bias.defined() ? grad_bias.data_ptr<scalar_t>() : nullptr;
  const bool grad_input_null = grad_input_data == nullptr;
  const bool grad_weight_null = grad_weight_data == nullptr;
  const bool grad_bias_null = grad_bias_data == nullptr;

  auto weight_a = conditional_accessor_1d<scalar_t>(weight);
  auto save_mean_a = conditional_accessor_1d<scalar_t>(save_mean);
  auto save_invstd_a = conditional_accessor_1d<scalar_t>(save_invstd);
  auto running_mean_a = conditional_accessor_1d<scalar_t>(running_mean);
  auto running_var_a = conditional_accessor_1d<scalar_t>(running_var);

  // parallel dim reduce on 'channel'
  at::parallel_for(0, n_channel, 1, [&](int64_t begin, int64_t end) {
    for (const auto c : c10::irange(begin, end)) {
      scalar_t w = weight.defined() ? weight_a[c] : 1;

      scalar_t mean, invstd;
      if (train) {
        mean = save_mean_a[c];
        invstd = save_invstd_a[c];
      } else {
        mean = running_mean_a[c];
        invstd = 1 / std::sqrt(running_var_a[c] + eps);
      }

      // reduce over grad_output in feature plane
      // compute 1) sum; 2) dot product of Q(X) and dY.
      // fuse into a single loop to reuse dY
      //
      accscalar_t sum = 0;
      accscalar_t dotp = 0;
      for (const auto n : c10::irange(n_batch)) {
        const scalar_t* x_ptr = input_data + n * n_channel * image_size + c * image_size;
        const scalar_t* dy_ptr = grad_output_data + n * n_channel * image_size + c * image_size;

        sum += vec::reduce_all<scalar_t>(
            [](Vec& x, Vec& y) { return x + y; },
            dy_ptr,
            image_size);

        dotp += vec::map2_reduce_all<scalar_t>(
            [mean](Vec x, Vec dy) { return (x - Vec(mean)) * dy; },
            [](Vec x, Vec y) { return x + y; },
            x_ptr,
            dy_ptr,
            image_size);
      }

      if (!grad_input_null) {
        if (train) {
          scalar_t k = (scalar_t) dotp * invstd * invstd / N;
          scalar_t grad_mean = sum / N;

          for (const auto n : c10::irange(n_batch)) {
            const scalar_t* x_ptr = input_data + n * n_channel * image_size + c * image_size;
            scalar_t* dx_ptr = grad_input_data + n * n_channel * image_size + c * image_size;
            const scalar_t* dy_ptr = grad_output_data + n * n_channel * image_size + c * image_size;

            // Scalar math:
            // for (const auto j : c10::irange(image_size)) {
            //   scalar_t dx = (x_ptr[j] - mean) * k;
            //   dx_ptr[j] = (dy_ptr[j] - grad_mean - dx) * invstd * w;
            // }
            vec::map2<scalar_t>(
                [=](Vec x, Vec dy) {
                  Vec dx = (x - Vec(mean)) * Vec(k);
                  return (dy - Vec(grad_mean) - dx) * Vec(invstd) * Vec(w);
                },
                dx_ptr,
                x_ptr,
                dy_ptr,
                image_size);
          }
        } else { // evaluation mode
          for (const auto n : c10::irange(n_batch)) {
            scalar_t* dx_ptr = grad_input_data + n * n_channel * image_size + c * image_size;
            const scalar_t* dy_ptr = grad_output_data + n * n_channel * image_size + c * image_size;

            // Scalar math:
            // for (const auto j : c10::irange(image_size)) {
            //   dx_ptr[j] = dy_ptr[j] * invstd * w;
            // }
            vec::map<scalar_t>(
                [=](Vec dy) { return dy * Vec(invstd) * Vec(w); },
                dx_ptr,
                dy_ptr,
                image_size);
          }
        }
      }

      if (!grad_weight_null) {
        grad_weight_data[c] = dotp * invstd;
      }

      if (!grad_bias_null) {
        grad_bias_data[c] = sum;
      }
    }
  });
}

template <typename scalar_t>
typename std::enable_if_t<std::is_same_v<scalar_t, at::opmath_type<scalar_t>>, void>
batch_norm_cpu_backward_channels_last_impl(Tensor& grad_input, Tensor& grad_weight, Tensor& grad_bias,
    const Tensor& grad_output, const Tensor& input, const Tensor& weight,
    const Tensor& running_mean, const Tensor& running_var, const Tensor& save_mean, const Tensor& save_invstd,
    bool train, double eps) {

  using Vec = Vectorized<scalar_t>;
  // keep acc_type as opmath_type will use float type when scalar_t==float
  // while acc_type uses double for float.
  using accscalar_t = at::acc_type<scalar_t, false>;
  int64_t n_channel = input.size(1);
  int64_t N = input.numel() / n_channel;

  const scalar_t* grad_output_data = grad_output.data_ptr<scalar_t>();
  const scalar_t* input_data = input.data_ptr<scalar_t>();

  scalar_t* grad_input_data = grad_input.defined() ? grad_input.mutable_data_ptr<scalar_t>() : nullptr;
  scalar_t* grad_weight_data = grad_weight.defined() ? grad_weight.data_ptr<scalar_t>() : nullptr;
  scalar_t* grad_bias_data = grad_bias.defined() ? grad_bias.data_ptr<scalar_t>() : nullptr;

  scalar_t* save_mean_data = conditional_data_ptr<scalar_t>(save_mean);
  scalar_t* save_invstd_data = conditional_data_ptr<scalar_t>(save_invstd);
  scalar_t* running_mean_data = conditional_data_ptr<scalar_t>(running_mean);
  scalar_t* running_var_data = conditional_data_ptr<scalar_t>(running_var);

  Tensor weight_ = weight.defined() ? weight : at::ones({n_channel}, input.options());
  const scalar_t* weight_data = weight_.data_ptr<scalar_t>();

  scalar_t* mean_ptr = nullptr;
  scalar_t* invstd_ptr = nullptr;
  Tensor invstd = at::empty({0}, input.options());
  if (train) {
    mean_ptr = save_mean_data;
    invstd_ptr = save_invstd_data;
  } else {
    mean_ptr = running_mean_data;

    invstd.resize_({n_channel});
    invstd_ptr = invstd.data_ptr<scalar_t>();
    for (const auto c : c10::irange(n_channel)) {
      invstd_ptr[c] = 1 / std::sqrt(running_var_data[c] + eps);
    }
  }

  // Typical vertical reduce from shape of {NHW, C} to {C}.
  // Apply two path parallel reduction:
  // First path: allocate an immediate buffer of size {2, max_threads, C}, parallel along dim0,
  //    sum = buffer[0], dotp = buffer[2]
  //
  // Second path: parallel along dim1 of the immediate buffer.
  //
  int num_threads = at::get_num_threads();
  Tensor buffer = at::zeros({2, num_threads, n_channel}, input.options());
  scalar_t* sum_data = buffer.data_ptr<scalar_t>();
  scalar_t* dotp_data = sum_data + num_threads * n_channel;

  // compute sum and dotp per feature plain,
  // fuse into a single loop to reuse grad_output in L1.
  at::parallel_for(0, N, 1, [&](int64_t begin, int64_t end) {
    int tid = at::get_thread_num();
    TORCH_CHECK(tid < num_threads, "expect thread id smaller than ", num_threads, ", got thread id ", tid);
    scalar_t* sum_ptr = sum_data + tid * n_channel;
    scalar_t* dotp_ptr = dotp_data + tid * n_channel;
    for (const auto i : c10::irange(begin, end)) {
      const scalar_t* x_ptr = input_data + i * n_channel;
      const scalar_t* dy_ptr = grad_output_data + i * n_channel;

      vec::map2<scalar_t>(
          [](Vec sum, Vec dy) { return sum + dy; },
          sum_ptr,
          sum_ptr,
          dy_ptr,
          n_channel);

      vec::map4<scalar_t>(
          [](Vec dotp, Vec x, Vec mean, Vec dy) { return dotp + (x - mean) * dy; },
          dotp_ptr,
          dotp_ptr,
          x_ptr,
          mean_ptr,
          dy_ptr,
          n_channel);
    }
  });

  at::parallel_for(0, n_channel, 1, [&](int64_t begin, int64_t end) {
    for (const auto c : c10::irange(begin, end)) {
      // store the final result of sum and dotp in the 1st lane of immediate buffer,
      // so that we won't need to allocate anther buffer to store the temp values.
      accscalar_t _sum = 0;
      for (const auto t : c10::irange(num_threads)) {
        _sum += sum_data[t * n_channel + c];
      }
      sum_data[/* 0 * n_channel + */c] = _sum;

      accscalar_t _dotp = 0;
      for (const auto t : c10::irange(num_threads)) {
        _dotp += dotp_data[t * n_channel + c];
      }
      dotp_data[/* 0 * n_channel + */c] = _dotp;
    }
  });

  // compute grad_input
  const int64_t loop_size = n_channel - (n_channel % Vec::size());
  if (grad_input.defined()) {
    at::parallel_for(0, N, 1, [&](int64_t begin, int64_t end) {
      for (const auto i : c10::irange(begin, end)) {
        scalar_t* dx_ptr = grad_input_data + i * n_channel;
        const scalar_t* x_ptr = input_data + i * n_channel;
        const scalar_t* dy_ptr = grad_output_data + i * n_channel;
        if (train) {
          int64_t d = 0;
          for (; d < loop_size; d += Vec::size()) {
            Vec x = Vec::loadu(x_ptr + d);
            Vec mean = Vec::loadu(mean_ptr + d);
            Vec dotp = Vec::loadu(dotp_data + d);
            Vec invstd = Vec::loadu(invstd_ptr + d);
            Vec k = dotp * invstd * invstd / Vec(N);
            Vec dx = (x - mean) * k;
            Vec dy = Vec::loadu(dy_ptr + d);
            Vec grad_mean = Vec::loadu(sum_data + d) / Vec(N);
            Vec w = Vec::loadu(weight_data + d);
            dx = (dy - grad_mean - dx) * invstd * w;
            dx.store(dx_ptr + d);
          }
          if (n_channel - d > 0) {
            Vec x = Vec::loadu(x_ptr + d, n_channel - d);
            Vec mean = Vec::loadu(mean_ptr + d, n_channel - d);
            Vec dotp = Vec::loadu(dotp_data + d, n_channel - d);
            Vec invstd = Vec::loadu(invstd_ptr + d, n_channel - d);
            Vec k = dotp * invstd * invstd / Vec(N);
            Vec dx = (x - mean) * k;
            Vec dy = Vec::loadu(dy_ptr + d, n_channel - d);
            Vec grad_mean = Vec::loadu(sum_data + d, n_channel - d) / Vec(N);
            Vec w = Vec::loadu(weight_data + d, n_channel - d);
            dx = (dy - grad_mean - dx) * invstd * w;
            dx.store(dx_ptr + d, n_channel - d);
          }
        } else { // evaluation mode
          int64_t d = 0;
          for (; d < loop_size; d += Vec::size()) {
            Vec dy = Vec::loadu(dy_ptr + d);
            Vec invstd = Vec::loadu(invstd_ptr + d);
            Vec w = Vec::loadu(weight_data + d);
            Vec dx = dy * invstd * w;
            dx.store(dx_ptr + d);
          }
          if (n_channel - d > 0) {
            Vec dy = Vec::loadu(dy_ptr + d, n_channel - d);
            Vec invstd = Vec::loadu(invstd_ptr + d, n_channel - d);
            Vec w = Vec::loadu(weight_data + d, n_channel - d);
            Vec dx = dy * invstd * w;
            dx.store(dx_ptr + d, n_channel - d);
          }
        }
      }
    });
  }

  if (grad_weight.defined()) {
    // grad_weight = dotp * invstd
    vec::map2<scalar_t>(
        [](Vec dotp, Vec invstd) { return dotp * invstd; },
        grad_weight_data,
        dotp_data,
        invstd_ptr,
        n_channel);
  }

  // grad_bias = sum
  if (grad_bias.defined()) {
    vec::map<scalar_t>(
        [](Vec sum) { return sum; },
        grad_bias_data,
        sum_data,
        n_channel);
  }
}

/// bfloat16/Half kernels
template<typename scalar_t>
typename std::enable_if_t<!std::is_same_v<scalar_t, at::opmath_type<scalar_t>>, void>
batch_norm_cpu_contiguous_impl(Tensor& output, const Tensor& input,
    const Tensor& weight, const Tensor& bias, const Tensor& save_mean, const Tensor& save_invstd,
    const Tensor& running_mean, const Tensor& running_var, bool train, double eps) {
  using opmath_t = at::opmath_type<scalar_t>;
  using bVec = Vectorized<scalar_t>;
  using fVec = Vectorized<at::opmath_type<scalar_t>>;
  int64_t n_batch = input.size(0);
  int64_t n_channel = input.size(1);
  int64_t image_size = input.numel() / n_batch / n_channel;

  // use float as acc type
  Tensor alpha = at::empty({n_channel}, input.options().dtype(kFloat));
  Tensor beta = at::empty({n_channel}, input.options().dtype(kFloat));
  opmath_t* alpha_data = alpha.mutable_data_ptr<opmath_t>();
  opmath_t* beta_data = beta.data_ptr<opmath_t>();

  const bool mixed_type = is_mixed_type(input, weight, bias, save_mean, save_invstd, running_mean, running_var);
  if (mixed_type) {
    batch_norm_cpu_collect_linear_and_constant_terms<opmath_t, opmath_t>(
        alpha_data, beta_data, n_channel, weight, bias,
        save_mean, save_invstd, running_mean, running_var, train, eps);
  } else {
    batch_norm_cpu_collect_linear_and_constant_terms<scalar_t, opmath_t>(
        alpha_data, beta_data, n_channel, weight, bias,
        save_mean, save_invstd, running_mean, running_var, train, eps);
  }

  scalar_t* output_data = output.data_ptr<scalar_t>();
  const scalar_t* input_data = input.data_ptr<scalar_t>();

  const int64_t loop_size = image_size - (image_size % bVec::size());
  at::parallel_for(0, n_batch * n_channel, 1, [&](int64_t begin, int64_t end) {
    int64_t n = 0;
    int64_t c = 0;
    data_index_init(begin, n, n_batch, c, n_channel);

    for (const auto i : c10::irange(begin, end)) {
      const scalar_t* input_ptr = input_data + i * image_size;
      scalar_t* output_ptr = output_data + i * image_size;
      const opmath_t alpha_val = alpha_data[c];
      const opmath_t beta_val = beta_data[c];
      const fVec alpha_fvec(alpha_val);
      const fVec beta_fvec(beta_val);
      int64_t d = 0;
      for (; d < loop_size; d += bVec::size()) {
        bVec data_bvec = bVec::loadu(input_ptr + d);
        fVec data_fvec0, data_fvec1;
        std::tie(data_fvec0, data_fvec1) = convert_to_float<scalar_t>(data_bvec);

        fVec out_fvec0 = data_fvec0 * alpha_fvec + beta_fvec;
        fVec out_fvec1 = data_fvec1 * alpha_fvec + beta_fvec;
        bVec out_bvec = convert_from_float<scalar_t>(out_fvec0, out_fvec1);
        out_bvec.store(output_ptr + d);
      }
      for (; d < image_size; d++) {
        output_ptr[d] = scalar_t(opmath_t(input_ptr[d]) * alpha_val + beta_val);
      }
      // move on to next index
      data_index_step(n, n_batch, c, n_channel);
    }
  });
}

template <typename scalar_t>
typename std::enable_if_t<!std::is_same_v<scalar_t, at::opmath_type<scalar_t>>, void>
batch_norm_cpu_channels_last_impl(Tensor& output, const Tensor& input,
    const Tensor& weight, const Tensor& bias, const Tensor& save_mean, const Tensor& save_invstd,
    const Tensor& running_mean, const Tensor& running_var, bool train, double eps) {
  using opmath_t = at::opmath_type<scalar_t>;
  using bVec = Vectorized<scalar_t>;
  using fVec = Vectorized<opmath_t>;
  int64_t n_batch = input.size(0);
  int64_t n_channel = input.size(1);
  int64_t image_size = input.numel() / n_batch / n_channel;

  Tensor alpha = at::empty({n_channel}, input.options().dtype(kFloat));
  Tensor beta = at::empty({n_channel}, input.options().dtype(kFloat));
  opmath_t* alpha_data = alpha.mutable_data_ptr<opmath_t>();
  opmath_t* beta_data = beta.data_ptr<opmath_t>();

  const bool mixed_type = is_mixed_type(input, weight, bias, save_mean, save_invstd, running_mean, running_var);
  if (mixed_type) {
    batch_norm_cpu_collect_linear_and_constant_terms<opmath_t, opmath_t>(
        alpha_data, beta_data, n_channel, weight, bias,
        save_mean, save_invstd, running_mean, running_var, train, eps);
  } else {
    batch_norm_cpu_collect_linear_and_constant_terms<scalar_t, opmath_t>(
        alpha_data, beta_data, n_channel, weight, bias,
        save_mean, save_invstd, running_mean, running_var, train, eps);
  }

  scalar_t* output_data = output.data_ptr<scalar_t>();
  const scalar_t* input_data = input.data_ptr<scalar_t>();

  const int64_t loop_size = n_channel - (n_channel % bVec::size());
  at::parallel_for(0, n_batch * image_size, 1, [&](int64_t begin, int64_t end) {
    for (const auto i : c10::irange(begin, end)) {
      const scalar_t* input_ptr = input_data + i * n_channel;
      scalar_t* output_ptr = output_data + i * n_channel;
      int64_t d = 0;
      for (; d < loop_size; d += bVec::size()) {
        fVec alpha_fvec0 = fVec::loadu(alpha_data + d);
        fVec alpha_fvec1 = fVec::loadu(alpha_data + d + fVec::size());
        fVec beta_fvec0 = fVec::loadu(beta_data + d);
        fVec beta_fvec1 = fVec::loadu(beta_data + d + fVec::size());
        bVec data_bvec = bVec::loadu(input_ptr + d);
        fVec data_fvec0, data_fvec1;
        std::tie(data_fvec0, data_fvec1) = convert_to_float<scalar_t>(data_bvec);

        fVec out_fvec0 = data_fvec0 * alpha_fvec0 + beta_fvec0;
        fVec out_fvec1 = data_fvec1 * alpha_fvec1 + beta_fvec1;
        bVec out_bvec = convert_from_float<scalar_t>(out_fvec0, out_fvec1);
        out_bvec.store(output_ptr + d);
      }
      for (; d < n_channel; d++) {
        output_ptr[d] = scalar_t(opmath_t(input_ptr[d]) * alpha_data[d] + beta_data[d]);
      }
    }
  });
}

template <typename scalar_t, typename param_t>
inline void batch_norm_cpu_collect_stats_contiguous_internal(
    Tensor& mean, Tensor& var_sum, const Tensor& input) {
  using opmath_t = at::opmath_type<scalar_t>;
  using bVec = Vectorized<scalar_t>;
  using fVec = Vectorized<opmath_t>;
  int64_t n_batch = input.size(0);
  int64_t n_channel = input.size(1);
  int64_t image_size = input.numel() / n_batch / n_channel;
  int64_t N = input.numel() / n_channel;

  const scalar_t* input_data = input.data_ptr<scalar_t>();
  param_t* mean_data = mean.data_ptr<param_t>();
  param_t* var_sum_data = var_sum.data_ptr<param_t>();

  at::parallel_for(0, n_channel, 1, [&](int64_t begin, int64_t end) {
    for (const auto c : c10::irange(begin, end)) {
      opmath_t sum_val = opmath_t(0);
      fVec sum_fvec = fVec(opmath_t(0));
      for (int64_t n = 0; n < n_batch; n++) {
        const scalar_t* input_ptr = input_data + n * n_channel * image_size + c * image_size;
        int64_t d = 0;
        for (; d < image_size - (image_size % bVec::size()); d += bVec::size()) {
          bVec data_bvec = bVec::loadu(input_ptr + d);
          fVec data_fvec0, data_fvec1;
          std::tie(data_fvec0, data_fvec1) = convert_to_float<scalar_t>(data_bvec);
          sum_fvec += data_fvec0;
          sum_fvec += data_fvec1;
        }
        for (; d < image_size; d++) {
          sum_val += opmath_t(input_ptr[d]);
        }
      }
      // TODO: use fast version
      sum_val += vec_reduce_all([](fVec& x, fVec& y) { return x + y; }, sum_fvec, fVec::size());
      opmath_t mean_val = sum_val / N;
      mean_data[c] = param_t(mean_val);

      opmath_t var_val = opmath_t(0);
      fVec var_fvec = fVec(opmath_t(0));
      fVec mean_fvec = fVec(mean_val);
      for (int64_t n = 0; n < n_batch; n++) {
        const scalar_t* input_ptr = input_data + n * n_channel * image_size + c * image_size;
        int64_t d = 0;
        for (; d < image_size - (image_size % bVec::size()); d += bVec::size()) {
          bVec data_bvec = bVec::loadu(input_ptr + d);
          fVec data_fvec0, data_fvec1;
          std::tie(data_fvec0, data_fvec1) = convert_to_float<scalar_t>(data_bvec);
          var_fvec += (data_fvec0 - mean_fvec) * (data_fvec0 - mean_fvec);
          var_fvec += (data_fvec1 - mean_fvec) * (data_fvec1 - mean_fvec);
        }
        for (; d < image_size; d++) {
          opmath_t data_val = input_ptr[d];
          var_val += (data_val - mean_val) * (data_val - mean_val);
        }
      }
      // TODO: use fast version
      var_val += vec_reduce_all([](fVec& x, fVec& y) { return x + y; }, var_fvec, fVec::size());
      var_sum_data[c] = param_t(var_val);
    }
  });
}

template <typename scalar_t>
typename std::enable_if_t<!std::is_same_v<scalar_t, at::opmath_type<scalar_t>>, void>
batch_norm_cpu_collect_stats_contiguous_impl(
    Tensor& mean, Tensor& var_sum, const Tensor& input) {
  const bool mixed_type = is_mixed_type(input, mean, var_sum);
  if (mixed_type) {
    batch_norm_cpu_collect_stats_contiguous_internal<scalar_t, at::opmath_type<scalar_t>>(mean, var_sum, input);
  } else {
    batch_norm_cpu_collect_stats_contiguous_internal<scalar_t, scalar_t>(mean, var_sum, input);
  }
}

template <typename scalar_t, typename param_t>
inline void batch_norm_cpu_collect_stats_channels_last_internal(
    Tensor& mean, Tensor& var_sum, const Tensor& input) {
  using opmath_t = at::opmath_type<scalar_t>;
  using bVec = Vectorized<scalar_t>;
  using fVec = Vectorized<opmath_t>;
  int64_t n_channel = input.size(1);
  int64_t N = input.numel() / n_channel;

  const scalar_t* input_data = input.data_ptr<scalar_t>();
  param_t* mean_data = mean.data_ptr<param_t>();
  param_t* var_sum_data = var_sum.data_ptr<param_t>();

  int num_threads = at::get_num_threads();
  Tensor buffer = at::zeros({num_threads, n_channel}, input.options().dtype(kFloat));
  opmath_t* buffer_data = buffer.data_ptr<opmath_t>();

  at::parallel_for(0, N, 1, [&](int64_t begin, int64_t end) {
    int tid = at::get_thread_num();
    TORCH_CHECK(tid < num_threads, "expect thread id smaller than ", num_threads, ", got thread id ", tid);
    opmath_t* buffer_ptr = buffer_data + tid * n_channel;
    for (const auto i : c10::irange(begin, end)) {
      const scalar_t* input_ptr = input_data + i * n_channel;
      int64_t d = 0;
      for (; d < n_channel - (n_channel % bVec::size()); d += bVec::size()) {
        bVec data_bvec = bVec::loadu(input_ptr + d);
        fVec data_fvec0, data_fvec1;
        std::tie(data_fvec0, data_fvec1) = convert_to_float<scalar_t>(data_bvec);
        fVec sum_fvec0 = fVec::loadu(buffer_ptr + d) + data_fvec0;
        fVec sum_fvec1 = fVec::loadu(buffer_ptr + d + fVec::size()) + data_fvec1;
        sum_fvec0.store(buffer_ptr + d);
        sum_fvec1.store(buffer_ptr + d + fVec::size());
      }
      for (; d < n_channel; d++) {
        buffer_ptr[d] += input_ptr[d];
      }
    }
  });

  for (const auto c : c10::irange(n_channel)) {
    opmath_t sum = 0;
    for (const auto t : c10::irange(num_threads)) {
      sum += buffer_data[t * n_channel + c];
    }
    mean_data[c] = param_t(sum / N);
  }

  buffer.zero_();
  at::parallel_for(0, N, 1, [&](int64_t begin, int64_t end) {
    int tid = at::get_thread_num();
    TORCH_CHECK(tid < num_threads, "expect thread id smaller than ", num_threads, ", got thread id ", tid);
    opmath_t* buffer_ptr = buffer_data + tid * n_channel;
    for (const auto i : c10::irange(begin, end)) {
      const scalar_t* input_ptr = input_data + i * n_channel;
      int64_t d = 0;
      for (; d < n_channel - (n_channel % bVec::size()); d += bVec::size()) {
        bVec data_bvec = bVec::loadu(input_ptr + d);
        fVec data_fvec0, data_fvec1;
        std::tie(data_fvec0, data_fvec1) = convert_to_float<scalar_t>(data_bvec);
        fVec mean_fvec0, mean_fvec1;
        std::tie(mean_fvec0, mean_fvec1) = load2f(mean_data + d);
        fVec var_fvec0 = fVec::loadu(buffer_ptr + d);
        fVec var_fvec1 = fVec::loadu(buffer_ptr + d + fVec::size());
        var_fvec0 += (data_fvec0 - mean_fvec0) * (data_fvec0 - mean_fvec0);
        var_fvec1 += (data_fvec1 - mean_fvec1) * (data_fvec1 - mean_fvec1);
        var_fvec0.store(buffer_ptr + d);
        var_fvec1.store(buffer_ptr + d + fVec::size());
      }
      for (; d < n_channel; d++) {
        opmath_t data_val = opmath_t(input_ptr[d]);
        opmath_t mean_val = opmath_t(mean_data[d]);
        buffer_ptr[d] += (data_val - mean_val) * (data_val - mean_val);
      }
    }
  });

  for (const auto c : c10::irange(n_channel)) {
    opmath_t _var_sum = 0;
    for (const auto t : c10::irange(num_threads)) {
      _var_sum += buffer_data[t * n_channel + c];
    }
    var_sum_data[c] = param_t(_var_sum);
  }
}

template <typename scalar_t>
typename std::enable_if_t<!std::is_same_v<scalar_t, at::opmath_type<scalar_t>>, void>
batch_norm_cpu_collect_stats_channels_last_impl(
    Tensor& mean, Tensor& var_sum, const Tensor& input) {
  const bool mixed_type = is_mixed_type(input, mean, var_sum);
  if (mixed_type) {
    batch_norm_cpu_collect_stats_channels_last_internal<scalar_t, at::opmath_type<scalar_t>>(mean, var_sum, input);
  } else {
    batch_norm_cpu_collect_stats_channels_last_internal<scalar_t, scalar_t>(mean, var_sum, input);
  }
}

template <typename scalar_t, typename param_t>
void batch_norm_cpu_backward_contiguous_internal(Tensor& grad_input, Tensor& grad_weight, Tensor& grad_bias,
    const Tensor& grad_output, const Tensor& input, const Tensor& weight,
    const Tensor& running_mean, const Tensor& running_var, const Tensor& save_mean, const Tensor& save_invstd,
    bool train, double eps) {
  using opmath_t = at::opmath_type<scalar_t>;
  using bVec = Vectorized<scalar_t>;
  using fVec = Vectorized<opmath_t>;
  int64_t n_batch = input.size(0);
  int64_t n_channel = input.size(1);
  int64_t image_size = input.numel() / n_batch / n_channel;
  int64_t N = input.numel() / n_channel;

  const scalar_t* grad_output_data = grad_output.data_ptr<scalar_t>();
  const scalar_t* input_data = input.data_ptr<scalar_t>();

<<<<<<< HEAD
  scalar_t* grad_input_data = grad_input.defined() ? grad_input.data_ptr<scalar_t>() : nullptr;
=======
  BFloat16* grad_input_data = grad_input.defined() ? grad_input.mutable_data_ptr<BFloat16>() : nullptr;
>>>>>>> 02b6387b
  param_t* grad_weight_data = grad_weight.defined() ? grad_weight.data_ptr<param_t>() : nullptr;
  param_t* grad_bias_data = grad_bias.defined() ? grad_bias.data_ptr<param_t>() : nullptr;
  const bool grad_input_null = grad_input_data == nullptr;
  const bool grad_weight_null = grad_weight_data == nullptr;
  const bool grad_bias_null = grad_bias_data == nullptr;

  auto weight_a = conditional_accessor_1d<param_t>(weight);
  auto save_mean_a = conditional_accessor_1d<param_t>(save_mean);
  auto save_invstd_a = conditional_accessor_1d<param_t>(save_invstd);
  auto running_mean_a = conditional_accessor_1d<param_t>(running_mean);
  auto running_var_a = conditional_accessor_1d<param_t>(running_var);

  // parallel dim reduce on 'channel'
  at::parallel_for(0, n_channel, 1, [&](int64_t begin, int64_t end) {
    for (const auto c : c10::irange(begin, end)) {
      opmath_t w = weight.defined() ? opmath_t(weight_a[c]) : 1;

      opmath_t mean, invstd;
      if (train) {
        mean = save_mean_a[c];
        invstd = save_invstd_a[c];
      } else {
        mean = running_mean_a[c];
        invstd = 1 / std::sqrt(running_var_a[c] + eps);
      }

      // compute 1) sum; 2) dot product of Q(X) and dY.
      opmath_t sum{0}, dotp{0};
      fVec sum_fvec{0}, dotp_fvec{0};
      for (const auto n : c10::irange(n_batch)) {
        const scalar_t* x_ptr = input_data + n * n_channel * image_size + c * image_size;
        const scalar_t* dy_ptr = grad_output_data + n * n_channel * image_size + c * image_size;

        int64_t d = 0;
        for (; d < image_size - (image_size % bVec::size()); d += bVec::size()) {
          bVec dy_bvec = bVec::loadu(dy_ptr + d);
          fVec dy_fvec0, dy_fvec1;
          std::tie(dy_fvec0, dy_fvec1) = convert_to_float<scalar_t>(dy_bvec);
          sum_fvec += dy_fvec0;
          sum_fvec += dy_fvec1;

          bVec x_bvec = bVec::loadu(x_ptr + d);
          fVec x_fvec0, x_fvec1;
          std::tie(x_fvec0, x_fvec1) = convert_to_float<scalar_t>(x_bvec);
          dotp_fvec += (x_fvec0 - fVec(mean)) * dy_fvec0;
          dotp_fvec += (x_fvec1 - fVec(mean)) * dy_fvec1;
        }
        for (; d < image_size; d++) {
          sum += opmath_t(dy_ptr[d]);
          dotp += (opmath_t(x_ptr[d]) - mean) * opmath_t(dy_ptr[d]);
        }
      }
      // TODO: use fast version
      sum += vec_reduce_all([](fVec& x, fVec& y) { return x + y; }, sum_fvec, fVec::size());
      dotp += vec_reduce_all([](fVec& x, fVec& y) { return x + y; }, dotp_fvec, fVec::size());

      if (!grad_input_null) {
        if (train) {
          opmath_t k = dotp * invstd * invstd / N;
          opmath_t grad_mean = sum / N;
          for (const auto n : c10::irange(n_batch)) {
            const scalar_t* x_ptr = input_data + n * n_channel * image_size + c * image_size;
            scalar_t* dx_ptr = grad_input_data + n * n_channel * image_size + c * image_size;
            const scalar_t* dy_ptr = grad_output_data + n * n_channel * image_size + c * image_size;
            vec::map2(
                [=](fVec x, fVec dy) {
                  fVec dx = (x - fVec(mean)) * fVec(k);
                  return (dy - fVec(grad_mean) - dx) * fVec(invstd) * fVec(w);
                },
                dx_ptr, x_ptr, dy_ptr, image_size);
          }
        } else { // evaluation mode
          for (const auto n : c10::irange(n_batch)) {
            scalar_t* dx_ptr = grad_input_data + n * n_channel * image_size + c * image_size;
            const scalar_t* dy_ptr = grad_output_data + n * n_channel * image_size + c * image_size;
            vec::map(
                [=](fVec dy) { return dy * fVec(invstd) * fVec(w); },
                dx_ptr, dy_ptr, image_size);
          }
        }
      }

      if (!grad_weight_null) {
        grad_weight_data[c] = param_t(dotp * invstd);
      }

      if (!grad_bias_null) {
        grad_bias_data[c] = param_t(sum);
      }
    }
  });
}

template <typename scalar_t>
typename std::enable_if_t<!std::is_same_v<scalar_t, at::opmath_type<scalar_t>>, void>
batch_norm_cpu_backward_contiguous_impl(Tensor& grad_input, Tensor& grad_weight, Tensor& grad_bias,
    const Tensor& grad_output, const Tensor& input, const Tensor& weight,
    const Tensor& running_mean, const Tensor& running_var, const Tensor& save_mean, const Tensor& save_invstd,
    bool train, double eps) {
  const bool mixed_type = is_mixed_type(input, weight, running_mean, running_var, save_mean, save_invstd);
  if (mixed_type) {
    batch_norm_cpu_backward_contiguous_internal<scalar_t, at::opmath_type<scalar_t>>(grad_input, grad_weight, grad_bias,
        grad_output, input, weight, running_mean, running_var, save_mean, save_invstd, train, eps);
  } else {
    batch_norm_cpu_backward_contiguous_internal<scalar_t, scalar_t>(grad_input, grad_weight, grad_bias,
        grad_output, input, weight, running_mean, running_var, save_mean, save_invstd, train, eps);
  }
}

template <typename scalar_t, typename param_t>
void batch_norm_cpu_backward_channels_last_internal(Tensor& grad_input, Tensor& grad_weight, Tensor& grad_bias,
    const Tensor& grad_output, const Tensor& input, const Tensor& weight,
    const Tensor& running_mean, const Tensor& running_var, const Tensor& save_mean, const Tensor& save_invstd,
    bool train, double eps) {
  using opmath_t = at::opmath_type<scalar_t>;
  using bVec = Vectorized<scalar_t>;
  using fVec = Vectorized<opmath_t>;
  int64_t n_channel = input.size(1);
  int64_t N = input.numel() / n_channel;

  const scalar_t* grad_output_data = grad_output.data_ptr<scalar_t>();
  const scalar_t* input_data = input.data_ptr<scalar_t>();

<<<<<<< HEAD
  scalar_t* grad_input_data = grad_input.defined() ? grad_input.data_ptr<scalar_t>() : nullptr;
=======
  BFloat16* grad_input_data = grad_input.defined() ? grad_input.mutable_data_ptr<BFloat16>() : nullptr;
>>>>>>> 02b6387b
  param_t* grad_weight_data = grad_weight.defined() ? grad_weight.data_ptr<param_t>() : nullptr;
  param_t* grad_bias_data = grad_bias.defined() ? grad_bias.data_ptr<param_t>() : nullptr;

  auto weight_a = conditional_accessor_1d<param_t>(weight);
  auto save_mean_a = conditional_accessor_1d<param_t>(save_mean);
  auto save_invstd_a = conditional_accessor_1d<param_t>(save_invstd);
  auto running_mean_a = conditional_accessor_1d<param_t>(running_mean);
  auto running_var_a = conditional_accessor_1d<param_t>(running_var);

  // use float as acc type
  bool weight_defined = weight.defined();
  Tensor weight_f = at::empty({n_channel}, input.options().dtype(kFloat));
  Tensor mean = at::empty({n_channel}, input.options().dtype(kFloat));
  Tensor invstd = at::empty({n_channel}, input.options().dtype(kFloat));
  opmath_t* weight_data = weight_f.data_ptr<opmath_t>();
  opmath_t* mean_data = mean.data_ptr<opmath_t>();
  opmath_t* invstd_data = invstd.data_ptr<opmath_t>();

  for (const auto c : c10::irange(n_channel)) {
    weight_data[c] = weight_defined ? opmath_t(weight_a[c]) : 1;

    if (train) {
      mean_data[c] = save_mean_a[c];
      invstd_data[c] = save_invstd_a[c];
    } else {
      mean_data[c] = running_mean_a[c];
      invstd_data[c] = 1 / std::sqrt(running_var_a[c] + eps);
    }
  }

  int num_threads = at::get_num_threads();
  Tensor buffer = at::zeros({2, num_threads, n_channel}, input.options().dtype(kFloat));
  opmath_t* sum_data = buffer.data_ptr<opmath_t>();
  opmath_t* dotp_data = sum_data + num_threads * n_channel;

  at::parallel_for(0, N, 1, [&](int64_t begin, int64_t end) {
    int tid = at::get_thread_num();
    TORCH_CHECK(tid < num_threads, "expect thread id smaller than ", num_threads, ", got thread id ", tid);
    opmath_t* sum_ptr = sum_data + tid * n_channel;
    opmath_t* dotp_ptr = dotp_data + tid * n_channel;
    for (const auto i : c10::irange(begin, end)) {
      const scalar_t* x_ptr = input_data + i * n_channel;
      const scalar_t* dy_ptr = grad_output_data + i * n_channel;

      int64_t d = 0;
      for(; d < n_channel - (n_channel % bVec::size()); d += bVec::size()) {
        bVec dy_bvec = bVec::loadu(dy_ptr + d);
        fVec dy_fvec0, dy_fvec1;
        std::tie(dy_fvec0, dy_fvec1) = convert_to_float<scalar_t>(dy_bvec);
        fVec sum_fvec0 = dy_fvec0 + fVec::loadu(sum_ptr + d);
        fVec sum_fvec1 = dy_fvec1 + fVec::loadu(sum_ptr + d + fVec::size());
        sum_fvec0.store(sum_ptr + d);
        sum_fvec1.store(sum_ptr + d + fVec::size());

        bVec x_bvec = bVec::loadu(x_ptr + d);
        fVec x_fvec0, x_fvec1;
        std::tie(x_fvec0, x_fvec1) = convert_to_float<scalar_t>(x_bvec);
        fVec mean_fvec0 = fVec::loadu(mean_data + d);
        fVec mean_fvec1 = fVec::loadu(mean_data + d + fVec::size());
        fVec dotp_fvec0 = fVec::loadu(dotp_ptr + d);
        fVec dotp_fvec1 = fVec::loadu(dotp_ptr + d + fVec::size());
        dotp_fvec0 += (x_fvec0 - mean_fvec0) * dy_fvec0;
        dotp_fvec1 += (x_fvec1 - mean_fvec1) * dy_fvec1;
        dotp_fvec0.store(dotp_ptr + d);
        dotp_fvec1.store(dotp_ptr + d + fVec::size());
      }
      for (; d < n_channel; d++) {
        opmath_t dy_val = dy_ptr[d];
        opmath_t x_val = x_ptr[d];
        opmath_t mean_val = mean_data[d];
        sum_ptr[d] += dy_val;
        dotp_ptr[d] += (x_val - mean_val) * dy_val;
      }
    }
  });

  at::parallel_for(0, n_channel, 1, [&](int64_t begin, int64_t end) {
    for (const auto c : c10::irange(begin, end)) {
      // store the final result of sum and dotp in the 1st lane of immediate buffer,
      // so that we won't need to allocate anther buffer to store the temp values.
      opmath_t _sum = 0;
      for (const auto t : c10::irange(num_threads)) {
        _sum += sum_data[t * n_channel + c];
      }
      sum_data[/* 0 * n_channel + */c] = _sum;

      opmath_t _dotp = 0;
      for (const auto t : c10::irange(num_threads)) {
        _dotp += dotp_data[t * n_channel + c];
      }
      dotp_data[/* 0 * n_channel + */c] = _dotp;
    }
  });

  // compute grad_input
  if (grad_input.defined()) {
    at::parallel_for(0, N, 1, [&](int64_t begin, int64_t end) {
      for (const auto i : c10::irange(begin, end)) {
        scalar_t* dx_ptr = grad_input_data + i * n_channel;
        const scalar_t* x_ptr = input_data + i * n_channel;
        const scalar_t* dy_ptr = grad_output_data + i * n_channel;
        if (train) {
          int64_t d = 0;
          for (; d < n_channel - (n_channel % bVec::size()); d += bVec::size()) {
            bVec x_bvec = bVec::loadu(x_ptr + d);
            fVec x_fvec0, x_fvec1;
            std::tie(x_fvec0, x_fvec1) = convert_to_float<scalar_t>(x_bvec);
            fVec mean_fvec0 = fVec::loadu(mean_data + d);
            fVec mean_fvec1 = fVec::loadu(mean_data + d + fVec::size());
            fVec dotp_fvec0 = fVec::loadu(dotp_data + d);
            fVec dotp_fvec1 = fVec::loadu(dotp_data + d + fVec::size());
            fVec invstd_fvec0 = fVec::loadu(invstd_data + d);
            fVec invstd_fvec1 = fVec::loadu(invstd_data + d + fVec::size());
            fVec k_fvec0 = dotp_fvec0 * invstd_fvec0 * invstd_fvec0 / fVec(N);
            fVec k_fvec1 = dotp_fvec1 * invstd_fvec1 * invstd_fvec1 / fVec(N);
            fVec dx_fvec0 = (x_fvec0 - mean_fvec0) * k_fvec0;
            fVec dx_fvec1 = (x_fvec1 - mean_fvec1) * k_fvec1;
            bVec dy_bvec = bVec::loadu(dy_ptr + d);
            fVec dy_fvec0, dy_fvec1;
            std::tie(dy_fvec0, dy_fvec1) = convert_to_float<scalar_t>(dy_bvec);
            fVec grad_mean_fvec0 = fVec::loadu(sum_data + d) / fVec(N);
            fVec grad_mean_fvec1 = fVec::loadu(sum_data + d + fVec::size()) / fVec(N);
            fVec w_fvec0 = fVec::loadu(weight_data + d);
            fVec w_fvec1 = fVec::loadu(weight_data + d + fVec::size());
            dx_fvec0 = (dy_fvec0 - grad_mean_fvec0 - dx_fvec0) * invstd_fvec0 * w_fvec0;
            dx_fvec1 = (dy_fvec1 - grad_mean_fvec1 - dx_fvec1) * invstd_fvec1 * w_fvec1;
            bVec dx_bvec = convert_from_float<scalar_t>(dx_fvec0, dx_fvec1);
            dx_bvec.store(dx_ptr + d);
          }
          for (; d < n_channel; d++) {
            opmath_t x_val = x_ptr[d];
            opmath_t mean_val = mean_data[d];
            opmath_t dotp_val = dotp_data[d];
            opmath_t invstd_val = invstd_data[d];
            opmath_t k_val = dotp_val * invstd_val * invstd_val / N;
            opmath_t dx_val = (x_val - mean_val) * k_val;
            opmath_t dy_val = dy_ptr[d];
            opmath_t grad_mean_val = sum_data[d] / N;
            opmath_t w_val = weight_data[d];
            dx_val = (dy_val - grad_mean_val - dx_val) * invstd_val * w_val;
            dx_ptr[d] = scalar_t(dx_val);
          }
        } else { // evaluation mode
          int64_t d = 0;
          for (; d < n_channel - (n_channel % bVec::size()); d += bVec::size()) {
            bVec dy_bvec = bVec::loadu(dy_ptr + d);
            fVec dy_fvec0, dy_fvec1;
            std::tie(dy_fvec0, dy_fvec1) = convert_to_float<scalar_t>(dy_bvec);
            fVec invstd_fvec0 = fVec::loadu(invstd_data + d);
            fVec invstd_fvec1 = fVec::loadu(invstd_data + d + fVec::size());
            fVec w_fvec0 = fVec::loadu(weight_data + d);
            fVec w_fvec1 = fVec::loadu(weight_data + d + fVec::size());
            fVec dx_fvec0 = dy_fvec0 * invstd_fvec0 * w_fvec0;
            fVec dx_fvec1 = dy_fvec1 * invstd_fvec1 * w_fvec1;
            bVec dx_bvec = convert_from_float<scalar_t>(dx_fvec0, dx_fvec1);
            dx_bvec.store(dx_ptr + d);
          }
          for (; d < n_channel; d++) {
            opmath_t dy_val = dy_ptr[d];
            opmath_t invstd_val = invstd_data[d];
            opmath_t w_val = weight_data[d];
            opmath_t dx_val = dy_val * invstd_val * w_val;
            dx_ptr[d] = scalar_t(dx_val);
          }
        }
      }
    });
  }

  if (grad_weight.defined()) {
    for (const auto c : c10::irange(n_channel)) {
      grad_weight_data[c] = param_t(dotp_data[c] * invstd_data[c]);
    }
  }

  if (grad_bias.defined()) {
    for (const auto c : c10::irange(n_channel)) {
      grad_bias_data[c] = param_t(sum_data[c]);
    }
  }
}

template <typename scalar_t>
typename std::enable_if_t<!std::is_same_v<scalar_t, at::opmath_type<scalar_t>>, void>
batch_norm_cpu_backward_channels_last_impl(Tensor& grad_input, Tensor& grad_weight, Tensor& grad_bias,
    const Tensor& grad_output, const Tensor& input, const Tensor& weight,
    const Tensor& running_mean, const Tensor& running_var, const Tensor& save_mean, const Tensor& save_invstd,
    bool train, double eps) {
  const bool mixed_type = is_mixed_type(input, weight, running_mean, running_var, save_mean, save_invstd);
  if (mixed_type) {
    batch_norm_cpu_backward_channels_last_internal<scalar_t, at::opmath_type<scalar_t>>(grad_input, grad_weight, grad_bias,
        grad_output, input, weight, running_mean, running_var, save_mean, save_invstd, train, eps);
  } else {
    batch_norm_cpu_backward_channels_last_internal<scalar_t, scalar_t>(grad_input, grad_weight, grad_bias,
        grad_output, input, weight, running_mean, running_var, save_mean, save_invstd, train, eps);
  }
}

void batch_norm_cpu_kernel(Tensor& output, const Tensor& input,
    const Tensor& weight, const Tensor& bias, const Tensor& save_mean,  const Tensor& save_invstd,
    const Tensor& running_mean, const Tensor& running_var, bool train, double eps) {
  int64_t image_size = input.numel() / input.size(0) / input.size(1);
  if (input.is_contiguous()) { // NC11 is also channels last
    AT_DISPATCH_FLOATING_TYPES_AND2(ScalarType::BFloat16, ScalarType::Half, input.scalar_type(), "batch_norm_cpu_contiguous", [&] {
      if (image_size == 1) {
        batch_norm_cpu_channels_last_impl<scalar_t>(output, input, weight, bias,
            save_mean, save_invstd, running_mean, running_var, train, eps);
      } else {
        batch_norm_cpu_contiguous_impl<scalar_t>(output, input, weight, bias,
            save_mean, save_invstd, running_mean, running_var, train, eps);
      }
    });
  } else if (input.is_contiguous(at::MemoryFormat::ChannelsLast)) {
    AT_DISPATCH_FLOATING_TYPES_AND2(ScalarType::BFloat16, ScalarType::Half, input.scalar_type(), "batch_norm_cpu_channels_last", [&] {
      batch_norm_cpu_channels_last_impl<scalar_t>(output, input, weight, bias,
          save_mean, save_invstd, running_mean, running_var, train, eps);
    });
  } else {
    TORCH_CHECK(false, "batch_norm_cpu_kernel: expecting input to be contiguous.");
  }
}

void batch_norm_cpu_collect_stats_kernel(
    Tensor& mean, Tensor& var_sum, const Tensor& input) {
  int64_t image_size = input.numel() / input.size(0) / input.size(1);
  if (input.is_contiguous()) {
    AT_DISPATCH_FLOATING_TYPES_AND2(ScalarType::BFloat16, ScalarType::Half, input.scalar_type(), "batch_norm_cpu_collect_stats_contiguous", [&] {
      if (image_size == 1) { // NC11 is also channels last
        batch_norm_cpu_collect_stats_channels_last_impl<scalar_t>(mean, var_sum, input);
      } else {
        batch_norm_cpu_collect_stats_contiguous_impl<scalar_t>(mean, var_sum, input);
      }
    });
  } else if (input.is_contiguous(at::MemoryFormat::ChannelsLast)) {
    AT_DISPATCH_FLOATING_TYPES_AND2(ScalarType::BFloat16, ScalarType::Half, input.scalar_type(), "batch_norm_cpu_collect_stats_channels_last", [&] {
      batch_norm_cpu_collect_stats_channels_last_impl<scalar_t>(mean, var_sum, input);
    });
  } else {
    TORCH_CHECK(false, "batch_norm_cpu_collect_stats_kernel: expecting input to be contiguous.");
  }
}

void batch_norm_cpu_backward_kernel(Tensor& grad_input, Tensor& grad_weight, Tensor& grad_bias,
    const Tensor& grad_output, const Tensor& input, const Tensor& weight,
    const Tensor& running_mean, const Tensor& running_var, const Tensor& save_mean, const Tensor& save_invstd,
    bool train, double eps) {
  int64_t image_size = input.numel() / input.size(0) / input.size(1);
  if (input.is_contiguous()) {
    AT_DISPATCH_FLOATING_TYPES_AND2(ScalarType::BFloat16, ScalarType::Half, input.scalar_type(), "batch_norm_cpu_backward_contiguous", [&] {
      if (image_size == 1) { // NC11 is also channels last
        batch_norm_cpu_backward_channels_last_impl<scalar_t>(grad_input, grad_weight, grad_bias,
            grad_output, input, weight, running_mean, running_var, save_mean, save_invstd, train, eps);
      } else {
        batch_norm_cpu_backward_contiguous_impl<scalar_t>(grad_input, grad_weight, grad_bias,
            grad_output, input, weight, running_mean, running_var, save_mean, save_invstd, train, eps);
      }
    });
  } else if (input.is_contiguous(at::MemoryFormat::ChannelsLast)) {
    AT_DISPATCH_FLOATING_TYPES_AND2(ScalarType::BFloat16, ScalarType::Half, input.scalar_type(), "batch_norm_cpu_backward_channels_last", [&] {
      batch_norm_cpu_backward_channels_last_impl<scalar_t>(grad_input, grad_weight, grad_bias,
          grad_output, input, weight, running_mean, running_var, save_mean, save_invstd, train, eps);
    });
  } else {
    TORCH_CHECK(false, "batch_norm_cpu_backward_kernel: expecting input to be contiguous.");
  }
}

}// anonymous namespace

REGISTER_DISPATCH(batch_norm_cpu_stub, &batch_norm_cpu_kernel);
REGISTER_DISPATCH(batch_norm_cpu_collect_stats_stub, &batch_norm_cpu_collect_stats_kernel);
REGISTER_DISPATCH(batch_norm_cpu_backward_stub, &batch_norm_cpu_backward_kernel);

} // namespace at::native<|MERGE_RESOLUTION|>--- conflicted
+++ resolved
@@ -920,11 +920,7 @@
   const scalar_t* grad_output_data = grad_output.data_ptr<scalar_t>();
   const scalar_t* input_data = input.data_ptr<scalar_t>();
 
-<<<<<<< HEAD
-  scalar_t* grad_input_data = grad_input.defined() ? grad_input.data_ptr<scalar_t>() : nullptr;
-=======
-  BFloat16* grad_input_data = grad_input.defined() ? grad_input.mutable_data_ptr<BFloat16>() : nullptr;
->>>>>>> 02b6387b
+  scalar_t* grad_input_data = grad_input.defined() ? grad_input.mutable_data_ptr<scalar_t>() : nullptr;
   param_t* grad_weight_data = grad_weight.defined() ? grad_weight.data_ptr<param_t>() : nullptr;
   param_t* grad_bias_data = grad_bias.defined() ? grad_bias.data_ptr<param_t>() : nullptr;
   const bool grad_input_null = grad_input_data == nullptr;
@@ -1048,11 +1044,7 @@
   const scalar_t* grad_output_data = grad_output.data_ptr<scalar_t>();
   const scalar_t* input_data = input.data_ptr<scalar_t>();
 
-<<<<<<< HEAD
-  scalar_t* grad_input_data = grad_input.defined() ? grad_input.data_ptr<scalar_t>() : nullptr;
-=======
-  BFloat16* grad_input_data = grad_input.defined() ? grad_input.mutable_data_ptr<BFloat16>() : nullptr;
->>>>>>> 02b6387b
+  scalar_t* grad_input_data = grad_input.defined() ? grad_input.mutable_data_ptr<scalar_t>() : nullptr;
   param_t* grad_weight_data = grad_weight.defined() ? grad_weight.data_ptr<param_t>() : nullptr;
   param_t* grad_bias_data = grad_bias.defined() ? grad_bias.data_ptr<param_t>() : nullptr;
 
