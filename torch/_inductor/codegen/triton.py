import collections
import contextlib
import dataclasses
import functools
import itertools
import logging
import math
import operator
from typing import Any, Dict, Iterable, List, Set

import sympy

import torch

import torch._logging
from torch._prims_common import is_integer_dtype
from ..._dynamo import config as dynamo_config
from ..._dynamo.utils import counters
from .. import config, ir, scheduler
from ..codecache import get_code_path
from ..ir import ReductionHint
from ..optimize_indexing import indexing_dtype_strength_reduction
from ..utils import (
    DeferredLineBase,
    get_fused_kernel_name,
    get_kernel_category_by_source_code,
    get_kernel_metadata,
    next_power_of_2,
    sympy_product,
    sympy_subs,
    sympy_symbol,
    unique,
)
from ..virtualized import ops, V

from .common import (
    CSEVariable,
    DeferredLine,
    free_symbol_startswith,
    IndentedBuffer,
    index_prevent_reordering,
    Kernel,
    OpOverrides,
    PythonPrinter,
    SizeArg,
)
from .triton_utils import config_of, signature_of

log = logging.getLogger(__name__)
schedule_log = torch._logging.getArtifactLogger(__name__, "schedule")


<<<<<<< HEAD
=======
def signature_of(arg):
    from triton.runtime.jit import JITFunction

    if isinstance(arg, TensorArg):
        tye = JITFunction._type_of(arg.dtype)
        if V.graph.is_unspec_arg(arg.buffer):
            # had unwrapped 0d tensor as scalar
            new_tye = tye.lstrip("*")
            if new_tye in ["fp16", "bf16"]:
                return "fp32"
            else:
                return new_tye
        else:
            return tye
    if isinstance(arg, SizeArg):
        return JITFunction._key_of(V.graph.sizevars.size_hint(arg.expr))
    raise NotImplementedError(f"unhandled {type(arg)}: {arg}")


def config_of(args):
    from ..compile_fx import ALIGNMENT

    def is_aligned(x):
        if isinstance(x, TensorArg):
            return x.buffer not in V.graph.unaligned_buffers
        if isinstance(x, SizeArg):
            if isinstance(x.expr, (int, sympy.Integer)):
                # TODO(voz): These are kinda redundant, if we can solve out statically_known_multiple_of with
                # _maybe_evaluate_static...
                if x.name.startswith("load_seed_offset"):
                    return False
                else:
                    return V.graph.sizevars.statically_known_multiple_of(
                        x.expr, ALIGNMENT
                    )
            else:
                return False
        raise NotImplementedError(f"unhandled {type(x)}: {x}")

    if config.triton.divisible_by_16:
        divisible_by_16 = [i for i, arg in enumerate(args) if is_aligned(arg)]
    else:
        divisible_by_16 = []
    return instance_descriptor(tuple(divisible_by_16), ())


>>>>>>> 0bb2b015
class TritonPrinter(PythonPrinter):
    def _print_floor(self, expr):
        assert len(expr.args) == 1
        return f"tl.math.floor({self.paren(self._print(expr.args[0]))})"


texpr = TritonPrinter().doprint
pexpr = PythonPrinter().doprint


def triton_compute_type(dtype):
    triton_type_name = str(dtype).split(".")[-1]
    if triton_type_name == "bool":
        triton_type_name = "int1"
    if triton_type_name in ("float16", "bfloat16"):
        # float16 math is done in float32 inside the kernel
        triton_type_name = "float32"
    return f"tl.{triton_type_name}"


def triton_acc_type(dtype):
    if is_integer_dtype(dtype) and dtype.is_signed:
        nbits = 64 if dtype == torch.int64 else 32
        return f"tl.int{nbits}"
    return triton_compute_type(dtype)


def triton_constant(value):
    if value == float("inf"):
        return 'float("inf")'
    elif value == float("-inf"):
        return 'float("-inf")'
    elif math.isnan(value):
        return 'float("nan")'
    return repr(value)


class TritonCSEVariable(CSEVariable):
    def __init__(self, name):
        super().__init__(name)
        # We'll use this to track which masks the variable needs when used for indirect indexing
        self.mask_vars: Set[str] = set()

    def update_on_args(self, name, args, kwargs):
        # When making a variable that is going to be used in indirect indexing
        # if a where clause is used it should mean that the result is always a
        # valid index, so you shouldn't include any of the dependent variables
        # in the resulting load mask
        if name == "where":
            return
        for arg in args:
            if isinstance(arg, TritonCSEVariable):
                self.mask_vars.update(arg.mask_vars)
            elif isinstance(arg, sympy.Symbol) and arg.name[0] in "xyr":
                # most of the time index vars don't need masks associated with them
                # however, when index vars are used to compute indices for indirect reads
                # those reads should subsequently be masked,
                self.mask_vars.update({f"{arg.name[0]}mask"})


class TritonOverrides(OpOverrides):
    """Map element-wise ops to Triton"""

    @staticmethod
    def to_dtype(x, dtype: torch.dtype):
        if dtype == torch.bool:
            return f"({x} != 0)"
        elif dtype == torch.uint8:
            # to work around llvm uint conversion semantics
            # that produces 0's for negative values
            return f"{x}.to(tl.int8).to(tl.uint8)"
        return f"{x}.to({triton_compute_type(dtype)})"

    @staticmethod
    def constant_val(val):
        return triton_constant(val)

    @staticmethod
    def constant(value, dtype):
        if dtype == torch.uint8:
            tmp = ops.constant_val(value)
            return ops.to_dtype(tmp, dtype)
        else:
            type_ = torch._prims_common.dtype_to_type(dtype)
            return triton_constant(type_(value))

    @staticmethod
    def abs(x):
        return f"tl.abs({x})"

    @staticmethod
    def libdevice_abs(x):
        return f"tl.math.abs({x})"

    @staticmethod
    def exp(x):
        return f"tl.exp({x})"

    @staticmethod
    def libdevice_exp(x):
        return f"tl.math.exp({x})"

    @staticmethod
    def exp2(x):
        return f"tl.math.exp2({x})"

    @staticmethod
    def expm1(x):
        return f"tl.math.expm1({x})"

    @staticmethod
    def sqrt(x):
        return f"tl.sqrt({x})"

    @staticmethod
    def libdevice_sqrt(x):
        return f"tl.math.sqrt({x})"

    @staticmethod
    def relu(x):
        bug = config.triton.inject_relu_bug_TESTING_ONLY
        if bug == "compile_error":
            return "compile error!"
        elif bug == "runtime_error":
            # NB: this only triggers runtime error as long as input
            # is not all zero
            return f'triton_helpers.device_assert_then({x} == 0, "injected assert fail", {x})'
        elif bug == "accuracy":
            return f"{x} + 1"
        elif bug is None:
            return ops.maximum("0", x)
        else:
            raise AssertionError(
                f"unrecognized config triton.inject_relu_bug_TESTING_ONLY = {bug!r}"
            )

    @staticmethod
    def minimum(a, b):
        return f"triton_helpers.minimum({a}, {b})"

    @staticmethod
    def maximum(a, b):
        return f"triton_helpers.maximum({a}, {b})"

    @staticmethod
    def where(a, b, c):
        return f"tl.where({a}, {b}, {c})"

    @staticmethod
    def cos(x):
        return f"tl.cos({x})"

    @staticmethod
    def libdevice_cos(x):
        return f"tl.math.cos({x})"

    @staticmethod
    def sin(x):
        return f"tl.sin({x})"

    @staticmethod
    def libdevice_sin(x):
        return f"tl.math.sin({x})"

    @staticmethod
    def index_expr(expr, dtype):
        index_str, mask_vars, mask, expand_str = V.kernel.indexing(expr)
        var = V.kernel.cse.generate(V.kernel.compute, index_str)
        var.mask_vars = mask_vars
        return var

    @staticmethod
    def masked(mask, body, other):
        with V.kernel.mask_loads(mask) as new_mask:
            result = body()
        return ops.where(new_mask, result, triton_constant(other))

    @staticmethod
    def lgamma(x):
        return f"tl.math.lgamma({x})"

    @staticmethod
    def erf(x):
        return f"tl.math.erf({x})"

    @staticmethod
    def cosh(x):
        return f"tl.math.cosh({x})"

    @staticmethod
    def sinh(x):
        return f"tl.math.sinh({x})"

    @staticmethod
    def acos(x):
        return f"tl.math.acos({x})"

    @staticmethod
    def acosh(x):
        return f"tl.math.acosh({x})"

    @staticmethod
    def asin(x):
        return f"tl.math.asin({x})"

    @staticmethod
    def asinh(x):
        return f"tl.math.asinh({x})"

    @staticmethod
    def atan2(x, y):
        return f"tl.math.atan2({x}, {y})"

    @staticmethod
    def atan(x):
        return f"tl.math.atan({x})"

    @staticmethod
    def atanh(x):
        return f"tl.math.atanh({x})"

    @staticmethod
    def copysign(x, y):
        return f"tl.math.copysign({x}, {y})"

    @staticmethod
    def erfc(x):
        return f"tl.math.erfc({x})"

    @staticmethod
    def hypot(x, y):
        return f"tl.math.hypot({x}, {y})"

    @staticmethod
    def log10(x):
        return f"tl.math.log10({x})"

    @staticmethod
    def nextafter(x, y):
        return f"tl.math.nextafter({x}, {y})"

    @staticmethod
    def logical_and(a, b):
        return f"{a} & {b}"

    @staticmethod
    def logical_or(a, b):
        return f"{a} | {b}"

    @staticmethod
    def rand(seed, offset):
        offset = f"({offset}).to(tl.uint32)"
        return f"tl.rand({seed}, {offset})"

    @staticmethod
    def randn(seed, offset):
        offset = f"({offset}).to(tl.uint32)"
        return f"tl.randn({seed}, {offset})"

    @staticmethod
    def randint64(seed, offset, low, high):
        offset = f"({offset}).to(tl.uint32)"
        return f"triton_helpers.randint64({seed}, {offset}, {low}, {high})"

    @staticmethod
    def load_seed(name, offset):
        var = V.kernel.args.input(name)
        return (
            f"tl.load({var} + {V.kernel.args.seed_offset('load_seed_offset', offset)})"
        )

    @staticmethod
    def rsqrt(x):
        return f"tl.math.rsqrt({x})"

    @staticmethod
    def log1p(x):
        return f"tl.math.log1p({x})"

    @staticmethod
    def tan(x):
        return f"tl.math.tan({x})"

    @staticmethod
    def tanh(x):
        return f"tl.math.tanh({x})"

    @staticmethod
    def sigmoid(x):
        return f"tl.sigmoid({x})"

    @staticmethod
    def libdevice_sigmoid(x):
        return f"1/(1 + tl.math.exp(-({x})))"

    @staticmethod
    def signbit(x):
        # XX: This is wrong for the value -0.0 in floating point
        return f"tl.math.signbit({x}) if ({x}).dtype is tl.float32 else {x} < 0"

    @staticmethod
    def fmod(a, b):
        return f"tl.math.fmod({a}, {b})"

    @staticmethod
    def pow(a, b):
        return f"tl.math.pow({a}, {b})"

    @staticmethod
    def log(x):
        return f"tl.log({x})"

    @staticmethod
    def libdevice_log(x):
        return f"tl.math.log({x})"

    @staticmethod
    def isinf(x):
        return f"tl.math.isinf({x}).to(tl.int1)"

    @staticmethod
    def isnan(x):
        return f"tl.math.isnan({x}).to(tl.int1)"

    @staticmethod
    def round(x):
        return f"tl.math.nearbyint({x})"

    @staticmethod
    def floor(x):
        return f"tl.math.floor({x})"

    @staticmethod
    def floordiv(a, b):
        # See the comment in lowering.div_mode. a and b are integer type.
        # Similar to div_floor_kernel_cuda in pytorch core.
        # Notice that // in triton behaves as truncdiv instead of floordiv
        quot = f"{a} // {b}"
        rem = f"{a} % {b}"
        return f"tl.where(({a} < 0) != ({b} < 0), tl.where({rem} != 0, {quot} - 1, {quot}), {quot})"

    @staticmethod
    def sign(x):
        left = ops.where(ops.lt("0", x), 1, 0)
        right = ops.where(ops.lt(x, "0"), 1, 0)
        sub = ops.sub(left, right)
        return f"{sub}.to({x}.dtype)"

    @staticmethod
    def trunc(x):
        return f"tl.math.trunc({x})"

    @staticmethod
    def truncdiv(a, b):
        # See the comment in lowering.div_mode. a and b are integer type.
        # Notice that // in triton behaves as truncdiv instead of floordiv
        return f"{a} // {b}"

    @staticmethod
    def ceil(x):
        return f"tl.math.ceil({x})"


@dataclasses.dataclass
class SymbolicCallArg:
    inner: Any

    def __str__(self):
        return str(self.inner)


@dataclasses.dataclass
class IterationRanges:
    """
    Each range tree represents multiple sets of iteration indexing
    in a single tiled dimension in the output kernel.

    If you have two loops ranges one (4, 3, 2) and another (4, 6),
    then the range tree will be:
            4 (i0)
        3 (i1)  6 (i3)
        2 (i2)
    Where i0 is shared between both loops, but then the split into
    different indexing vars.  All loop ranges must iterate over
    the same number of elements.
    """

    def __init__(
        self,
        name: str,
        var_list: List[sympy.Symbol],
        var_ranges: Dict[sympy.Symbol, sympy.Expr],
        numel: sympy.Expr,
        prefix: str,
        *,
        kernel: "Kernel",
        divisor=sympy.Integer(1),
        length=sympy.Integer(1),
    ):
        super().__init__()
        self.name = name
        self.var_list = var_list
        self.var_ranges = var_ranges
        self.numel = numel
        self.prefix = prefix
        self.divisor = divisor
        self.length = length
        self.kernel = kernel

    def is_loop(self):
        return self.prefix == "r" and not self.kernel.persistent_reduction


class IterationRangesRoot(IterationRanges):
    def __init__(
        self,
        name: str,
        numel: sympy.Expr,
        prefix: str,
        index: int,
        kernel: "Kernel",
        pid_cache=None,
    ):
        if pid_cache is None:
            pid_cache = {}
        super().__init__(
            name=name,
            var_list=[],
            var_ranges={},
            numel=numel,
            prefix=prefix,
            kernel=kernel,
        )
        self.index = index
        # Store all the nodes in one flat list
        self.nodes: Dict[sympy.Expr, IterationRangesEntry] = {}
        # This is for re-ordering program ID in triton mm template
        # pid_cache["tl.program_id(0)"] = pid_m
        self.pid_cache: Dict[str, str] = pid_cache

    def cache_clear(self):
        for node in self.nodes.values():
            node.cache_clear()

    def lookup(self, divisor, length):
        """
        Lookup a given RangeTreeEntry, creating it if needed
        """
        if V.graph.sizevars.statically_known_equals(divisor * length, self.numel):
            expr = ir.FloorDiv(sympy_symbol(f"{self.prefix}index"), divisor)
        else:
            expr = ir.ModularIndexing(
                sympy_symbol(f"{self.prefix}index"), divisor, length
            )

        if expr not in self.nodes:
            node = IterationRangesEntry(
                f"{self.prefix}{next(V.kernel.iter_vars_count)}",
                divisor,
                length,
                expr,
                self,
            )
            V.kernel.range_tree_nodes[node.symbol()] = node
            self.var_list.append(node.symbol())
            self.var_ranges[node.symbol()] = length
            self.nodes[expr] = node
        return self.nodes[expr]

    def construct_entries(self, lengths: List[sympy.Expr]):
        divisor = sympy.Integer(1)
        itervars = []
        for length in reversed(lengths):
            itervars.append(self.lookup(divisor, length))
            divisor = divisor * length
        return list(reversed(itervars))

    def construct(self, lengths: List[sympy.Expr]):
        return [e.symbol() for e in self.construct_entries(lengths)]

    def vars_and_sizes(self, index: sympy.Expr):
        """Figure out vars from this tree used in index"""
        nodes = [V.kernel.range_tree_nodes.get(s) for s in index.free_symbols]
        nodes = [n for n in nodes if n and n.prefix == self.prefix]
        nodes.sort(key=lambda x: V.graph.sizevars.size_hint(x.divisor))
        divisor = sympy.Integer(1)
        index_vars = []
        sizes = []

        def add(node):
            nonlocal divisor
            index_vars.append(node.symbol())
            sizes.append(node.length)
            divisor = divisor * node.length

        for node in nodes:
            if not V.graph.sizevars.statically_known_equals(node.divisor, divisor):
                # fill in unused index var
                add(self.lookup(divisor, ir.FloorDiv(node.divisor, divisor)))
                divisor = node.divisor
            add(node)
        if not V.graph.sizevars.statically_known_equals(self.numel, divisor):
            # fill in unused index var
            add(self.lookup(divisor, ir.FloorDiv(self.numel, divisor)))

        return list(reversed(index_vars)), list(reversed(sizes))

    def ranges_code(self):
        size = self.kernel.indexing_size_str(self.index, self.prefix)
        index_dtype = self.kernel.index_dtype
        convert = f".to({index_dtype})" if index_dtype != "tl.int32" else ""
        return f"tl.arange(0, {self.prefix.upper()}BLOCK){size}{convert}"

    def get_pid(self):
        key = f"tl.program_id({self.index})"
        pid = self.pid_cache.get(key, key)
        if self.kernel.index_dtype != "tl.int32":
            return f"{pid}.to({self.kernel.index_dtype})"
        return pid

    def codegen_header(self, code):
        x = self.prefix
        if self.is_loop():
            code.writeline(f"{self.name} = {x}offset + {x}base")
        elif x == "r" and self.kernel.persistent_reduction:
            # no need to "roffset = "
            code.writeline(
                f"{self.name} = {self.ranges_code()}",
            )
        else:
            code.writelines(
                [
                    f"{x}offset = {self.get_pid()} * {x.upper()}BLOCK",
                    f"{self.name} = {x}offset + {self.ranges_code()}",
                ]
            )
        code.writeline(f"{x}mask = {self.name} < {x}numel")


class IterationRangesEntry(IterationRanges):
    def __init__(
        self,
        name: str,
        divisor: sympy.Expr,
        length: sympy.Expr,
        expr: sympy.Expr,
        parent: IterationRanges,
    ):
        super().__init__(
            name=name,
            numel=parent.numel / length,
            var_list=parent.var_list,
            var_ranges=parent.var_ranges,
            prefix=parent.prefix,
            divisor=divisor,
            length=length,
            kernel=parent.kernel,
        )
        self.parent = parent
        self.codegen = functools.lru_cache(None)(self._codegen)
        self.expr = expr

    def set_name(self, name):
        self.codegen = lambda: name
        self.codegen.cache_clear = lambda: None
        self.name = name

    def cache_clear(self):
        self.codegen.cache_clear()

    def writeline(self, line):
        if self.is_loop():
            V.kernel.indexing_code.writeline(line)
        else:
            # lift non-reduction stores outside loop
            V.kernel.body.writeline(line)

    def _codegen(self):
        self.writeline(f"{self.name} = " + texpr(V.kernel.rename_indexing(self.expr)))
        return self.name

    def precomputed_args(self):
        # for dynamic shapes, find parts of indexing expressions that have to be precomputed
        precomputed_args = []
        if isinstance(self.expr, sympy.Symbol):
            return precomputed_args
        assert isinstance(self.expr, (ir.FloorDiv, ir.ModularIndexing)), type(self.expr)
        for arg in self.expr.args[1:]:
            if not isinstance(arg, (sympy.Integer, sympy.Symbol)):
                symbols = arg.free_symbols
                if len(symbols) > 0 and all(s.name.startswith("s") for s in symbols):
                    precomputed_args.append(arg)
        return precomputed_args

    def symbol(self):
        return sympy_symbol(self.name)

    def __hash__(self):
        return hash(self.name)

    def __eq__(self, other):
        return self.name == other.name


class TritonKernel(Kernel):
    overrides = TritonOverrides
    sexpr = pexpr

    def __init__(
        self,
        *groups,
        index_dtype,
        mutations=None,
        pid_cache=None,
        reduction_hint=ReductionHint.DEFAULT,
    ):
        if pid_cache is None:
            pid_cache = {}
        super().__init__()
        self.numels = [V.graph.sizevars.simplify(s) for s in groups]
        self.mutations = mutations
        self.range_trees = []
        self.range_tree_nodes = {}
        self.iter_vars_count = itertools.count()
        self.inside_reduction = self.numels[-1] != 1
        self._load_mask = None
        self.body = IndentedBuffer()
        self.indexing_code = IndentedBuffer()
        self.suffix = IndentedBuffer()
        self.outside_loop_vars = set()
        self.reduction_hint = reduction_hint
        self.index_dtype = index_dtype
        self.indirect_max_sizes_expr = {}  # Upper bounds for indirect_indexing
        self.indirect_max_sizes_printed = {}  # Upper bounds, printed as a string

        self.persistent_reduction = self.should_use_persistent_reduction()
        self.initialize_range_tree(pid_cache)

        # define this in a closure to make cache local to object
        @functools.lru_cache(None)
        def simplify_indexing(index: sympy.Expr):
            index = V.graph.sizevars.simplify_with_ranges(index, self.var_ranges())
            for tree in self.range_trees:
                index = self.combine_contiguous_dims(index, tree)
            return index

        self.simplify_indexing = simplify_indexing

    def should_use_persistent_reduction(self):
        """
        Heuristic to set self.persistent_reduction and add guards
        if needed.
        """
        if not (self.inside_reduction and config.triton.persistent_reductions):
            return False
        threshold = {
            ReductionHint.INNER: 1024,
        }.get(self.reduction_hint, 64)
        last_numel = self.numels[-1]
        if not isinstance(last_numel, (int, sympy.Integer)):
            # Not static
            return False
        hint = V.graph.sizevars.size_hint(last_numel)
        if hint > threshold:
            return False
        # will need to recompile if we cross a larger power of 2 boundary
        V.graph.sizevars.guard_leq(self.numels[-1], next_power_of_2(hint))
        return True

    def initialize_range_tree(self, pid_cache):
        names = ["xindex", "yindex", "zindex"][: len(self.numels) - 1] + ["rindex"]
        for i in range(len(self.numels)):
            self.range_trees.append(
                IterationRangesRoot(
                    names[i], self.numels[i], names[i][0], i, self, pid_cache
                )
            )
        for tree in self.range_trees:
            # reduction indexing goes inside a loop
            if not tree.is_loop():
                tree.codegen_header(self.body)
        if self.inside_reduction and self.range_trees[-1].is_loop():
            # workaround for this issue:
            # https://gist.github.com/jansel/6527126f781559095c5531f98a4235a7
            self.body.writeline(f"rbase = {self.range_trees[-1].ranges_code()}")

    def disable_reduction(self):
        @contextlib.contextmanager
        def ctx():
            if self.numels[-1] == 1:
                assert not self.inside_reduction
                yield
                return
            if not self.persistent_reduction:
                # calling codegen_body() will flush all the pending buffers
                # and write out a reduction loop
                self.codegen_body()
            self.inside_reduction = False
            try:
                yield
                if not self.persistent_reduction:
                    # flush out any code before opening the next loop
                    self.codegen_body()
            finally:
                self.inside_reduction = True

        return ctx()

    def set_ranges(self, *lengths):
        assert len(lengths) == len(self.range_trees)
        return [
            ranges.construct(length)
            for length, ranges in zip(lengths, self.range_trees)
        ]

    @staticmethod
    def _split_iteration_ranges(
        groups: List[sympy.Expr], lengths: List[List[sympy.Expr]]
    ):
        sv = V.graph.sizevars
        new_ranges = [[] for _ in groups]
        remaining = [sv.simplify(g) for g in groups]
        var_count = itertools.count()

        def add_range(i, expr):
            expr = sv.simplify(expr)
            if not sv.statically_known_multiple_of(remaining[i], expr):
                raise CantSplit()
            # guard on the last item out
            remaining[i] = ir.FloorDiv(remaining[i], expr)
            new_ranges[i].append(expr)
            return next(var_count)

        def make_combined(size, idx1, idx2):
            def getter(flat_vars):
                return size * flat_vars[idx1] + flat_vars[idx2]

            return getter

        return_getters_groups = []
        current_group = 0
        for length_group in lengths:
            return_getters = []
            for size in length_group:
                if sv.statically_known_equals(size, 1):
                    return_getters.append(lambda _: sympy.Integer(0))
                    continue

                while (
                    current_group < len(remaining)
                    and sv.size_hint(remaining[current_group]) == 1
                ):
                    # scroll to next group with remaining elements
                    current_group += 1

                if sv.size_hint(size) > sv.size_hint(remaining[current_group]):
                    # need to break size in two
                    if not sv.statically_known_multiple_of(
                        size, remaining[current_group]
                    ):
                        raise CantSplit()
                    size1 = remaining[current_group]
                    size2 = ir.FloorDiv(size, remaining[current_group])
                    return_getters.append(
                        make_combined(
                            size2,
                            add_range(current_group, size1),
                            add_range(current_group + 1, size2),
                        )
                    )
                else:
                    return_getters.append(
                        operator.itemgetter(add_range(current_group, size))
                    )
            return_getters_groups.append(return_getters)

        assert all(
            V.graph.sizevars.size_hint(s) == 1 for s in remaining
        ), f"failed to set ranges {remaining} {lengths}"

        return new_ranges, return_getters_groups

    @classmethod
    def is_compatible(cls, groups: List[sympy.Expr], lengths: List[List[sympy.Expr]]):
        try:
            cls._split_iteration_ranges(groups, lengths)
            return True
        except CantSplit:
            return False

    def split_and_set_ranges(self, lengths: List[List[sympy.Expr]]):
        """
        We may want to fuse `for i0 in s0*s1` into a tiled kernel with groups (s0, s1).

        To do this we need to split up the iteration space of i0 into something like:
            for i1 in s0:
              for i2 in s1:
                i0 = i1*s1 + i2
                ....

        This function matches and resplits lengths to the groups of
        this kernel to enable tiled + non-tiled fusions.
        """
        groups = [rt.numel for rt in self.range_trees]
        if not self.inside_reduction:
            groups[-1] = sympy.Integer(1)

        if len(lengths) == len(self.range_trees) and all(
            V.graph.sizevars.simplify(sympy_product(x) - g) == 0
            for x, g in zip(lengths, groups)
        ):
            return self.set_ranges(*lengths)

        new_ranges, return_getters_groups = self._split_iteration_ranges(
            groups, lengths
        )
        itervars = list(itertools.chain(*self.set_ranges(*new_ranges)))
        return [[fn(itervars) for fn in fns] for fns in return_getters_groups]

    def is_indirect_indexing(self, index: sympy.Expr):
        # tmpX  means indirect indexing
        return free_symbol_startswith(index, "tmp")

    def combine_contiguous_dims(self, index: sympy.Expr, tree: IterationRangesRoot):
        """
        More aggressive simplification to merge contiguous dims
        """
        if isinstance(index, (sympy.Integer, sympy.Symbol)):
            return index
        index_vars, sizes = tree.vars_and_sizes(index)
        if len(sizes) <= 1:
            return index
        new_sizes, reindex, prune = V.graph.sizevars._simplify_loops(
            index_vars, sizes, index_prevent_reordering([index], index_vars, sizes)
        )
        if new_sizes == sizes:
            return index
        new_index_vars = tree.construct(new_sizes)
        new_index = sympy_subs(index, dict(zip(index_vars, reindex(new_index_vars))))
        return new_index

    def indexing(
        self,
        index: sympy.Expr,
        *,
        copy_shape=None,
        dense_indexing=False,
        override_mask=None,
    ):
        """
        Compute the index and mask to pass to tl.load() or tl.store()
        """
        index = self.simplify_indexing(index)
        index = sympy_subs(index, V.graph.sizevars.precomputed_replacements)
        # if simple replacements didn't get rid of floor/ceil, try full subs
        if len(index.atoms(sympy.floor)) or len(index.atoms(sympy.ceiling)):
            index = index.subs(V.graph.sizevars.precomputed_replacements)
        # last resort, if no range vars are in the expr, hoist it
        # TODO instead of trying to blindly find complicated exprs, we should hoist the
        # inputs/outputs sizes and strides, but at the time indexing is generated
        # kernel inputs and outputs are not set yet, we'd need a deeper refactor
        # to do it this way

        if len(index.atoms(sympy.ceiling)):
            for a in index.atoms(sympy.ceiling):
                # for nested exprs, atoms yields top level first (?)
                # so if everything goes fine, lower level replacements will come up empty
                symbols = a.free_symbols
                if len(symbols) > 0 and all(
                    s.name.startswith("s") or s.name.startswith("ps") for s in symbols
                ):
                    replacements = {a: V.graph.sizevars.lookup_precomputed_size(a)}
                    index = sympy_subs(index, replacements)

        index_vars = index.free_symbols
        index_str = texpr(self.rename_indexing(self.codegen_indexing(index)))

        mask_vars: Set[str] = set()
        for var in index_vars:
            if override_mask:
                pass
            elif var.name.startswith("tmp"):
                # indirect indexing
                cse_var = self.cse.varname_map[var.name]
                mask_vars.update(cse_var.mask_vars)
            elif var.name.startswith(("s", "ps")):
                pass
            else:
                # var is one of xN, yN or rN
                assert var.name[0] in "xyr", var.name
                mask_vars.add(f"{var.name[0]}mask")

        need_dense = (
            config.triton.dense_indexing
            or dense_indexing
            or self._load_mask is not None
        ) and index != 0

        have_dense = True
        have_loop_vars = False
        dense_mask_vars = set()

        for tree in self.range_trees:
            if tree.prefix == "r" and not self.inside_reduction:
                continue
            if index_vars.intersection(tree.var_list):
                have_loop_vars = True
                have_dense = False
            dense_mask_vars.add(f"{tree.prefix}mask")

        expand_str = None

        if isinstance(index, sympy.Integer):
            expand_str = f"{copy_shape}.shape" if copy_shape else self.dense_size_str()
            index_str = f"tl.full({expand_str}, {index_str}, tl.int32)"
            return index_str, set(), "None", expand_str

        if need_dense and not have_dense:
            expand_str = f"{copy_shape}.shape" if copy_shape else self.dense_size_str()
            index_str = f"tl.broadcast_to({index_str}, {expand_str})"
            mask_vars = dense_mask_vars
        elif not have_loop_vars and copy_shape:
            index_str = f"tl.broadcast_to({index_str}, {copy_shape}.shape)"
            mask_vars = dense_mask_vars

        if override_mask:
            mask_vars = {override_mask}

        if self._load_mask:
            mask_vars.add(self._load_mask)

        self.filter_masks(mask_vars)

        mask_str = " & ".join(sorted(map(str, mask_vars))) if mask_vars else "None"
        return index_str, mask_vars, mask_str, expand_str

    def filter_masks(self, mask_vars):
        for tree in self.range_trees:
            # Masks are superfluous if we only have one element
            if V.graph.sizevars.statically_known_equals(tree.numel, 1):
                mask_vars.discard(f"{tree.prefix}mask")
                continue
            # Masks are superfluous if numel is a multiple of BLOCK
            # (We use the fact that BLOCK is required by triton to be a power of 2)
            if tree.prefix.upper() not in config.triton.max_block:
                continue
            max_block = config.triton.max_block[tree.prefix.upper()]
            # Optional optimization: if block divides numel exactly, we will
            # never need to do a masked load to handle stragglers at the end.
            # It's faster to avoid masking at all.  But it is sound to always
            # mask.
            if V.graph.sizevars.statically_known_multiple_of(tree.numel, max_block):
                mask_vars.discard(f"{tree.prefix}mask")

    def var_ranges(self):
        return dict(
            itertools.chain.from_iterable(
                tree.var_ranges.items() for tree in self.range_trees
            )
        )

    def codegen_indexing(self, expr: sympy.Expr):
        expr = V.graph.sizevars.simplify_with_ranges(expr, self.var_ranges())
        for sym in sorted(expr.free_symbols, key=str):
            if sym in self.range_tree_nodes:
                # if indexing expression is complicated, we precompute it on the host side
                # and send the result as a kernel argument
                replacements = {}
                for ps in self.range_tree_nodes[sym].precomputed_args():
                    replacements[ps] = V.graph.sizevars.lookup_precomputed_size(ps)
                if len(replacements) > 0:
                    self.range_tree_nodes[sym].expr = sympy_subs(
                        self.range_tree_nodes[sym].expr, replacements
                    )
                self.range_tree_nodes[sym].codegen()
        return expr

    @contextlib.contextmanager
    def mask_loads(self, mask):
        """Context manager to add an additional mask to tl.load/store"""
        prior = self._load_mask
        if prior:
            mask = self.cse.generate(self.compute, f"{mask} & {prior}")

        self._load_mask = mask
        try:
            # TODO(jansel): do we need a reshape here?
            yield mask
        finally:
            self._load_mask = prior

    def indirect_indexing(self, var, size, check=True):
        class IndirectAssertLine(DeferredLineBase):
            def __init__(self, line, var, mask, size_map):
                self.var = var
                self.mask = mask
                self.line = line
                self.size_map = size_map

            def __call__(self):
                # The conditions need to be in parens because of Python's operator precedence.
                # It'd be less # error-prone to use and/or/not, which is suported by triton
                size = self.size_map[(self.var, self.mask)]
                cond = f"(0 <= {self.var}) & ({self.var} < {size})"
                cond_print = f"0 <= {self.var} < {size}"
                if self.mask:
                    cond = f"({cond}) | ~{self.mask}"
                return self.line.format(cond=cond, cond_print=cond_print)

            def _new_line(self, line):
                return IndirectAssertLine(line, self.var, self.mask, self.size_map)

        generate_assert = (
            (check or config.debug_index_asserts)
            and config.triton.assert_indirect_indexing
            and torch.version.hip is None
        )
        if generate_assert:
            mask_vars = set(var.mask_vars)
            if self._load_mask:
                mask_vars.add(self._load_mask)

            mask = ""
            if mask_vars:
                mask = (
                    f"{list(mask_vars)[0]}"
                    if len(mask_vars) == 1
                    else f"({' & '.join(str(v) for v in mask_vars)})"
                )

            # tl.device_assert doesn't work for constexpr values, and we can't
            # tell from here if a var is constexpr or not, so promote everything
            var_str = str(
                self.cse.generate(
                    self.compute, f"triton_helpers.promote_to_tensor({var})"
                )
            )

            # An assertion line may have been written already, if so just
            # update the max size.
            map_key = (var_str, mask)
            existing_size = self.indirect_max_sizes_expr.get(map_key)
            if existing_size is not None:
                size = sympy.Min(size, existing_size)
            else:
                line = 'tl.device_assert({cond}, "index out of bounds: {cond_print}")'
                self.compute.writeline(
                    IndirectAssertLine(
                        line, var_str, mask, self.indirect_max_sizes_printed
                    )
                )

            self.indirect_max_sizes_expr[map_key] = size
            self.indirect_max_sizes_printed[map_key] = texpr(
                self.rename_indexing(self.codegen_indexing(size))
            )

        return sympy_symbol(str(var))

    def load(self, name: str, index: sympy.Expr):
        var = self.args.input(name)
        indirect_indexing = self.is_indirect_indexing(index)
        original_index = index
        index, mask_vars, mask, expand_str = self.indexing(index)

        if "rmask" in mask and not self.persistent_reduction:
            # This eviction policy heuristic is untested.
            # ptillet suggested we should try only doing this for
            # the first N-1 loops and not for the final loop.
            ep = ", eviction_policy='evict_last'"
        else:
            ep = ""

        # "other" below is a workaround for https://github.com/openai/triton/issues/737
        # for bool, even though it's likely subject to the same bug, setting `other` leads
        # to LLVM errors so we are skipping it for now
        if ("tmp" in mask or "rmask" in mask) and V.graph.get_dtype(name) != torch.bool:
            other = ", other=0"
        else:
            other = ""

        append_broadcast = None
        if V.graph.is_unspec_arg(name):
            line = var
        else:
            if isinstance(original_index, sympy.Integer):
                line = f"tl.load({var} + ({original_index}))"
                append_broadcast = expand_str
            else:
                line = f"tl.load({var} + ({index}), {mask}{ep}{other})"
            if V.graph.get_dtype(name) in (torch.float16, torch.bfloat16):
                line += ".to(tl.float32)"

        if "tmp" in mask:
            # Masked loads must come after the mask is computed
            load_buffer = self.compute
        elif (
            self.inside_reduction
            and not self.persistent_reduction
            and "rmask" not in mask
            and not indirect_indexing
        ):
            # can lift a common load outside of reduction loop
            # One exception is when this is an indirect_load.
            load_buffer = self.body
        else:
            load_buffer = self.loads

        result_var = self.cse.generate(load_buffer, line)
        result_var.mask_vars = mask_vars

        if append_broadcast:
            line = f"tl.broadcast_to({result_var}, {append_broadcast})"
            result_var = self.cse.generate(load_buffer, line)

        if not self.inside_reduction or "rmask" not in mask:
            self.outside_loop_vars.add(result_var)

        return result_var

    def store(self, name, index, value, mode=None):
        var = self.args.output(name)
        indirect_indexing = self.is_indirect_indexing(index)
        original_index = index
        index, mask_vars, mask, expand_str = self.indexing(index, dense_indexing=True)

        # Guard against write-after-read corruption in triton.
        # See # https://github.com/openai/triton/issues/1615
        # This triton bug means that a load which is broadcasted over multiple
        # warps may see the result of a store that happens later in the triton
        # program. The workaround is to add a barrier before storing, which
        # enforces that all warps have already read the data.
        is_inplace = name in self.args.inplace_buffers
        is_broadcasted = not set.issubset(
            set(self.range_tree_nodes.keys()), original_index.free_symbols
        )
        if is_inplace and is_broadcasted:
            self.stores.writeline(DeferredLine(name, "tl.debug_barrier()"))

        if mode is None:
            line = f"tl.store({var} + ({index}), {value}, {mask})"
        elif mode == "atomic_add":
            line = f"tl.atomic_add({var} + ({index}), {value}, {mask})"
        else:
            raise NotImplementedError(f"store mode={mode}")
        self.stores.writeline(DeferredLine(name, line))
        if not self.inside_reduction:
            self.outside_loop_vars.add(value)

    def reduction(self, name, dtype, src_dtype, reduction_type, index, value):
        assert self.inside_reduction
        default = triton_constant(ir.Reduction.default_value(reduction_type, src_dtype))
        masks = {f"{tree.prefix}mask" for tree in self.range_trees}
        self.filter_masks(masks)
        masks = sorted(masks)
        if self._load_mask:
            masks.append(self._load_mask)
        sizes = [":" for _ in self.range_trees]
        sizes[-1] = "None"
        reduction_range_prefix = self.range_trees[-1].prefix
        reduction_sizes = ["None" for _ in self.range_trees]
        reduction_sizes[-1] = ":"

        if reduction_type == "any":
            reduction_type = "max"

        def final_reduction(value):
            use_helper = reduction_type in {"max", "min", "prod"}
            module = "triton_helpers" if use_helper else "tl"
            if reduction_type in {"max", "min"}:
                return f"{module}.{reduction_type}2({value}, {dim})[{', '.join(sizes)}]"
            return f"{module}.{reduction_type}({value}, {dim})[{', '.join(sizes)}]"

        def final_argreduce(buffer, result_var, value, index):
            buffer.splice(
                f"""\
                _, {result_var}_tmp = triton_helpers.{root_op}_with_index({value}, {index}, {dim})
                {result_var} = {result_var}_tmp[{', '.join(sizes)}]
                """
            )

        dim = len(self.range_trees) - 1
        result_var = self.cse.newvar()
        result_var.mask_vars = {var for var in masks if var[0] != "r"}
        cond = " & ".join(masks)

        if self.persistent_reduction:
            masked_value = self.cse.generate(
                self.compute, f"tl.where({cond}, {value}, {default})"
            )
            if reduction_type in {"argmax", "argmin"}:
                accumulator_index = self.cse.generate(
                    self.compute,
                    f"tl.broadcast_to({reduction_range_prefix}index, {masked_value}.shape)",
                )
                result_var = self.cse.newvar()
                root_op = {"argmax": "max", "argmin": "min"}[reduction_type]
                final_argreduce(
                    self.compute, result_var, masked_value, accumulator_index
                )
            else:
                result_var = self.cse.generate(
                    self.compute, final_reduction(masked_value)
                )
        elif (src_dtype, reduction_type, value) not in self.cse.reduction_cache:
            self.cse.reduction_cache[(src_dtype, reduction_type, value)] = result_var
            accumulator = f"_{result_var}"
            self.body.writeline(
                f"{accumulator} = tl.full({self.dense_size_str()}, {default}, {triton_acc_type(src_dtype)})"
            )

            if reduction_type in {"argmax", "argmin"}:
                accumulator_index = f"_{result_var}_index"
                long_max = torch.iinfo(torch.int64).max
                self.body.writeline(
                    f"{accumulator_index} = tl.full({self.dense_size_str()}, {long_max}, tl.int64)"
                )
                root_op = {"argmax": "max", "argmin": "min"}[reduction_type]

                self.compute.splice(
                    f"""\
                {accumulator}_next, {accumulator_index}_next = triton_helpers.{root_op}imum_with_index(
                    {accumulator}, {accumulator_index}, {value}, {reduction_range_prefix}index
                )
                {accumulator} = tl.where({cond}, {accumulator}_next, {accumulator})
                {accumulator_index} = tl.where({cond}, {accumulator_index}_next, {accumulator_index})
                """
                )
                final_argreduce(self.suffix, result_var, accumulator, accumulator_index)
            else:
                if reduction_type == "min":
                    updated = f"triton_helpers.minimum({accumulator}, {value})"
                elif reduction_type == "max":
                    updated = f"triton_helpers.maximum({accumulator}, {value})"
                elif reduction_type == "sum":
                    updated = f"{accumulator} + {value}"
                elif reduction_type == "prod":
                    updated = f"{accumulator} * {value}"
                elif reduction_type == "xor_sum":
                    updated = f"{accumulator} ^ {value}"
                else:
                    raise NotImplementedError(f"reduction_type {reduction_type}")

                self.compute.writeline(
                    f"{accumulator} = tl.where({cond}, {updated}, {accumulator})"
                )

                if src_dtype == torch.bool:
                    # This is only really used for aten.any. It changes the
                    # final reduction of a non-persistent reduction from
                    #     tmp5 = triton_helpers.max(_tmp5, 1)[:, None]
                    # to
                    #     tmp5 = triton_helpers.max(_tmp5.to(tl.int8), 1)[:, None].to(tl.int1)
                    # which is needed because tl.reduce doesn't support tl.int1
                    accumulator = f"{accumulator}.to(tl.int8)"
                    result_type = triton_compute_type(dtype)
                    self.suffix.writeline(
                        f"{result_var} = {final_reduction(accumulator)}.to({result_type})"
                    )
                else:
                    self.suffix.writeline(
                        f"{result_var} = {final_reduction(accumulator)}"
                    )
        else:
            var_name = self.cse.reduction_cache[(src_dtype, reduction_type, value)]
            self.suffix.writeline(f"{result_var} = {var_name}")
            result_var.mask_vars = var_name.mask_vars
        self.inside_reduction = False
        index, mask_vars, mask, _ = self.indexing(index)
        assert "rmask" not in index
        self.inside_reduction = True
        self.outside_loop_vars.add(result_var)
        self.cse.store_cache[name] = result_var
        if name not in V.graph.removed_buffers:
            var = self.args.output(name)
            self.suffix.writeline(
                DeferredLine(name, f"tl.store({var} + {index}, {result_var}, {mask})")
            )

    def codegen_body(self):
        """
        Concat output code from index_code, loads, compute, stores,
        suffix into self.body.

        For pointwise kernels, this is called just once at the end.

        For reduction kernels, this generates a loop over the reduction
        axis.
        """
        if not (
            self.indexing_code
            or self.loads
            or self.stores
            or self.compute
            or self.suffix
        ):
            return

        if self.inside_reduction and not self.persistent_reduction:
            self.body.writeline("for roffset in range(0, rnumel, RBLOCK):")
            with self.body.indent():
                # last range tree is always reduction
                self.range_trees[-1].codegen_header(self.body)
                self.body.splice(self.indexing_code)
                self.body.splice(self.loads)
                self.body.splice(self.compute)
                self.body.splice(self.stores)

            # invalidate any caches that came from inside the reduction loop
            self.cse.invalidate(self.outside_loop_vars)
            self.range_trees[-1].cache_clear()
        else:
            self.body.splice(self.indexing_code)
            self.body.splice(self.loads)
            self.body.splice(self.compute)
            self.body.splice(self.stores)
        self.body.splice(self.suffix)
        self.indexing_code.clear()
        self.loads.clear()
        self.compute.clear()
        self.stores.clear()
        self.suffix.clear()

    def codegen_kernel_benchmark(self):
        result = IndentedBuffer()
        argdefs, call_args, signature = self.args.python_argdefs()

        result.writelines(["", "", "def get_args():"])
        with result.indent():
            name_cnt = itertools.count()
            var_names = []
            for arg_name in call_args:
                var_name = f"arg_{next(name_cnt)}"
                buf = V.graph.get_buffer(arg_name)
                if buf:
                    result.writeline(
                        f"{var_name} = rand_strided({tuple(buf.get_size())}, {tuple(buf.get_stride())}, device='{buf.get_device()}', dtype={buf.get_dtype()})"  # noqa: B950 line too long
                    )
                elif arg_name in V.graph.constants:
                    # note that random seed is put in V.graph.constants
                    const_tensor = V.graph.constants[arg_name]
                    result.writeline(
                        f"{var_name} = rand_strided({tuple(const_tensor.size())}, {tuple(const_tensor.stride())}, device='{const_tensor.device}', dtype={const_tensor.dtype})"  # noqa: B950 line too long
                    )
                else:
                    raise KeyError(
                        f"Don't find the buffer or const tensor for {arg_name}"
                    )
                var_names.append(var_name)
            result.writeline(f"return {', '.join(var_names)},")

        result.writelines(["\n", "\n", "def call(args):"])
        grid = []
        extra_args = []
        extra_args_str = None
        index = V.graph.scheduler.current_device.index
        with result.indent():
            result.writeline(f"with torch.cuda._DeviceGuard({index}):")
            with result.indent():
                result.writeline(
                    f"torch.cuda.set_device({index})"
                )  # no-op to ensure context
                for tree in self.range_trees:
                    expr = pexpr(tree.numel)
                    if tree.prefix != "r" or self.inside_reduction:
                        extra_args.append(expr)
                    if tree.prefix != "r":
                        grid.append(expr)

                stream_name = f"stream{index}"
                result.writeline(f"{stream_name} = get_cuda_stream({index})")
                extra_args_str = ", ".join(map(str, extra_args)) + ", "
                result.writeline(
                    f"KERNEL_NAME.run(*args, {extra_args_str}grid=grid({', '.join(grid)}), stream={stream_name})"
                )

        # benchmark all configs
        result.writelines(["\n", "\n", "def benchmark_all_configs(args):"])
        with result.indent():
            result.writeline(f"with torch.cuda._DeviceGuard({index}):")
            with result.indent():
                result.writeline(
                    f"torch.cuda.set_device({index})"
                )  # no-op to ensure context
                result.writeline(
                    f"return KERNEL_NAME.benchmark_all_configs(*args, {extra_args_str}grid=grid({', '.join(grid)}))"
                )

        ninplace_args = len(unique(self.args.inplace_buffers.values()))
        result.writelines(["\n", "\n", "if __name__ == '__main__':"])
        with result.indent():
            result.writeline("from torch._inductor.utils import get_num_bytes")
            result.writeline("from triton.testing import do_bench")
            result.writeline("")

            result.writeline("args = get_args()")
            result.writeline(
                "ms = do_bench(lambda: call(args), rep=40, fast_flush=True)"
            )
            result.writeline(
                f"num_gb = get_num_bytes(*args, num_in_out_args={ninplace_args}) / 1e9"
            )
            result.writeline("gb_per_s = num_gb / (ms / 1e3)")
            result.writeline(
                'print(f"{ms:.3f}ms    {num_gb:.3f}GB    {gb_per_s:.2f}GB/s")'
            )

        return result

    def codegen_kernel(self, name=None):
        from triton import next_power_of_2

        code = IndentedBuffer()

        size_hints = [
            next_power_of_2(V.graph.sizevars.size_hint(numel)) for numel in self.numels
        ]
        if self.persistent_reduction:
            assert self.inside_reduction
            heuristics = "persistent_reduction"
        elif self.inside_reduction:
            heuristics = "reduction"
        else:
            size_hints.pop()
            heuristics = "pointwise"

        if name is None:
            code.splice(
                f"""
                    import triton
                    import triton.language as tl
                    from torch._inductor.ir import ReductionHint
                    from torch._inductor.ir import TileHint
                    from torch._inductor.triton_heuristics import {heuristics}
                    from torch._inductor.utils import instance_descriptor
                    from torch._inductor import triton_helpers
                """
            )
            if config.benchmark_kernel:
                code.splice(
                    """
                        from torch._dynamo.testing import rand_strided
                        from torch._C import _cuda_getCurrentRawStream as get_cuda_stream
                        import torch
                        from torch._inductor.triton_heuristics import grid
                    """
                )

        argdefs, _, signature = self.args.python_argdefs()
        # maps actual expression to SizeArg if its in sizevars replacements
        for i, arg in enumerate(signature):
            if (
                isinstance(arg, SizeArg)
                and arg.expr in V.graph.sizevars.inv_precomputed_replacements
            ):
                signature[i] = SizeArg(
                    arg.name, V.graph.sizevars.inv_precomputed_replacements[arg.expr]
                )

        mutated_args = set()
        for mutation in self.mutations:
            if mutation in self.args.input_buffers:
                mutated_args.add(self.args.input_buffers[mutation])
            if mutation in self.args.inplace_buffers:
                mutated_args.add(self.args.inplace_buffers[mutation].inner_name)
            if mutation in self.args.output_buffers:
                mutated_args.add(self.args.output_buffers[mutation])
        mutated_args = sorted(mutated_args)

        triton_meta = {
            "signature": dict(enumerate(map(signature_of, signature))),
            "device": V.graph.scheduler.current_device.index,
            "constants": {},
            "mutated_arg_names": mutated_args,
        }

        for tree in self.range_trees:
            if tree.prefix != "r" or self.inside_reduction:
                sizearg = SizeArg(f"{tree.prefix}numel", tree.numel)
                signature.append(sizearg)
                triton_meta["signature"][len(argdefs)] = signature_of(sizearg)
                argdefs.append(f"{tree.prefix}numel")
                # constexpr version causes issues, see
                # https://github.com/pytorch/torchdynamo/pull/1362
                # triton_meta["constants"][len(argdefs)] = V.graph.sizevars.size_hint(
                #     tree.numel
                # )
                # argdefs.append(f"{tree.prefix}numel: tl.constexpr")
        triton_meta["configs"] = [config_of(signature)]

        for tree in self.range_trees:
            if tree.prefix != "r" or (
                self.inside_reduction and not self.persistent_reduction
            ):
                argdefs.append(f"{tree.prefix.upper()}BLOCK : tl.constexpr")

        if self.inside_reduction:
            reduction_hint = self.reduction_hint
            heuristics_line = f"""
                @{heuristics}(
                    size_hints={size_hints!r},
                    reduction_hint={reduction_hint},
                    filename=__file__,
                    meta={triton_meta!r}
                )
                @triton.jit
            """
        else:
            tile_hint = ""
            if len(size_hints) == 2:
                if len(signature) == 4:  # input, output and 2 args
                    tile_hint = "tile_hint=TileHint.SQUARE,"
                else:
                    tile_hint = "tile_hint=TileHint.DEFAULT,"
            heuristics_line = f"""
                @{heuristics}(size_hints={size_hints!r}, {tile_hint}filename=__file__, meta={triton_meta!r})
                @triton.jit
            """
        code.splice(heuristics_line)
        code.writeline(f"def {name or 'KERNEL_NAME'}({', '.join(argdefs)}):")
        self.codegen_body()
        with code.indent():
            self.codegen_static_numels(code)
            for old, new in self.args.aliases():
                code.writeline(f"{old} = {new}")
            code.splice(self.body)

        if config.benchmark_kernel:
            code.splice(self.codegen_kernel_benchmark())

        if name is not None:
            return code.getvalue()

        return code.getvalue()

    def codegen_static_numels(self, code):
        """
        We get a small speedup from hard coding numels if they are static.

        This code stomps on the passed-in values by writing an constant to the top of the kernel.

        In a kernel like:
        def KERNEL_NAME(in_ptr0, in_ptr1, out_ptr2, xnumel, rnumel, XBLOCK : tl.constexpr, RBLOCK : tl.constexpr):

        We would add
        xnumel = 4096
        rnumel = 768

        After the signature, before the kernel code, if we decided to make these static. As its hardcoded, it becomes
        a better signal to triton on how to unroll and do some static indexing. So, it's not so much that downstream
        knows that its a static numel, as that you just plop a constant into the kernel.
        """
        for tree in self.range_trees:
            if tree.prefix != "r" or self.inside_reduction:
                simplified_tree_numel = V.graph.sizevars.simplify(tree.numel)
                if isinstance(simplified_tree_numel, (sympy.Integer, int)):
                    code.writeline(f"{tree.prefix}numel = {int(simplified_tree_numel)}")

            if tree.prefix == "r" and self.persistent_reduction:
                simplified_tree_numel = V.graph.sizevars.simplify(tree.numel)
                if isinstance(simplified_tree_numel, (sympy.Integer, int)):
                    val = int(simplified_tree_numel)
                else:
                    continue
                val = next_power_of_2(val)
                code.writeline(f"RBLOCK: tl.constexpr = {val}")

    def indexing_size_str(self, i=None, x=None):
        sizes = ["None"] * (len(self.range_trees) - int(self.numels[-1] == 1))
        if i is not None:
            sizes[i] = ":"
        return f"[{', '.join(sizes)}]"

    def dense_size_str(self):
        sizes = []
        for tree in self.range_trees:
            if tree.prefix != "r" or self.inside_reduction:
                sizes.append(f"{tree.prefix.upper()}BLOCK")
            elif tree.prefix == "r" and tree.numel != 1:
                sizes.append("1")
        return f"[{', '.join(sizes)}]"

    def call_kernel(self, code, name: str):
        _, call_args, _ = self.args.python_argdefs()
        # dynamo wraps unspec variable as 0d CPU tensor, need convert to scalar
        for i in range(len(call_args)):
            if V.graph.is_unspec_arg(call_args[i]):
                call_args[i] = call_args[i] + ".item()"
        grid = []
        # TODO(jansel): if there are constants, we shouldn't bother passing them as args
        for tree in self.range_trees:
            if isinstance(tree.numel, (sympy.Integer, sympy.Symbol)):
                expr = tree.numel
            else:
                # We can get symbolic expressions here, like s0*64
                # It is fine to have them here, but we need to handle them correctly as their own type
                # This is tricky to do, so we wrap in a custom type, distinct from scalars, but also from sympy*
                # scalars as well.
                # This is handled in `generate_args_decl` which has a correct comment of: TODO: only works for
                # constant now, need type info. I agree, this needs type info, and while this is not true type info
                # it suffices as a type hint for the purposes of producing the correct code for this type.
                expr = SymbolicCallArg(f"{name}_{tree.prefix}numel")
                # TODO(voz): Tragic. This should at the very least be a util to slapp on declare and ending.
                # The real fix here is to revisit our cross language calling convention.
                code.writeline(
                    f"{code.declare}{expr} = {pexpr(tree.numel)}{code.ending}"
                )

            if tree.prefix != "r" or self.inside_reduction:
                call_args.append(expr)
            if tree.prefix != "r":
                grid.append(expr)

        code.generate_kernel_call(
            name,
            call_args,
            grid,
            V.graph.scheduler.current_device.index,
        )

    def create_cse_var(self, *args, **kwargs):
        return TritonCSEVariable(*args, **kwargs)


class TritonScheduling:
    def __init__(self, scheduler):
        self.scheduler = scheduler

    def group_fn(self, sizes):
        return tuple(V.graph.sizevars.simplify(sympy_product(s)) for s in sizes)

    def can_fuse(self, node1, node2):
        """
        Hook called by Scheduler to determine if the Triton backend
        can fuse node1 and node2.  These nodes might already be
        FusedSchedulerNodes.
        """
        if isinstance(node1, scheduler.ForeachKernelSchedulerNode) and isinstance(
            node2, scheduler.ForeachKernelSchedulerNode
        ):
            return node1.can_fuse(node2)

        if isinstance(node1, scheduler.ForeachKernelSchedulerNode) or isinstance(
            node2, scheduler.ForeachKernelSchedulerNode
        ):
            return False

        _, (numel1, rnumel1) = node1.group
        _, (numel2, rnumel2) = node2.group

        if node1.is_reduction() and node2.is_reduction():
            return numel1 == numel2 and rnumel1 == rnumel2

        if not node1.is_reduction() and not node2.is_reduction():
            if not (numel1 == numel2 and rnumel1 == rnumel2):
                return False

            if node1.is_template():
                return True  # skip checks for compatible tiling

            # check for a bad combined tiling
            tiling1 = self.select_tiling(node1.get_nodes(), numel1, rnumel1)
            tiling2 = self.select_tiling(node2.get_nodes(), numel1, rnumel1)
            tiling3 = self.select_tiling(
                node1.get_nodes() + node2.get_nodes(), numel1, rnumel1
            )
            if config.triton.tiling_prevents_pointwise_fusion:
                if len(tiling1) > 2:
                    if len(tiling2) > 2:
                        return tiling1 == tiling2 == tiling3
                    else:
                        return tiling1 == tiling3
                elif len(tiling2) > 2:
                    return tiling2 == tiling3

            return True

        if not node1.is_reduction() and node2.is_reduction():
            assert rnumel1 == 1 and rnumel2 != 1
            if numel1 == numel2 * rnumel2:
                if not all(
                    TritonKernel.is_compatible((numel2, rnumel2), n.get_ranges())
                    for n in node1.get_nodes()
                ):
                    return False
                if (
                    config.triton.tiling_prevents_reduction_fusion
                    and not node1.is_template()
                ):
                    return self.select_tiling(node1.get_nodes(), numel1) in (
                        (numel1, 1),
                        (numel2, rnumel2, 1),
                    )
                return True

            return numel1 == numel2

        assert node1.is_reduction() and not node2.is_reduction()
        # swap args to hit the case above
        return self.can_fuse_horizontal(node2, node1)

    can_fuse_vertical = can_fuse
    can_fuse_horizontal = can_fuse

    def generate_node_schedule(self, nodes, numel, rnumel):
        node_schedule = []
        current_loop_writes = set()
        is_current_reductions = set()
        done = set()

        def fits_in_main_body(n):
            _, (node_numel, node_rnumel) = n.group
            return (node_numel == numel and node_rnumel == rnumel) or (
                node_numel == numel * rnumel and node_rnumel == 1
            )

        def fits_outside_reduction(n):
            _, (node_numel, node_rnumel) = n.group
            return node_numel == numel and node_rnumel == 1 and rnumel != 1

        @contextlib.contextmanager
        def end_current_reduction_loop():
            if current_loop_writes:
                # flush out any other runnable nodes to reduce number of loops
                for other_node in nodes[index + 1 :]:
                    if (
                        node not in done
                        and fits_in_main_body(other_node)
                        and not (
                            current_loop_writes & other_node.recursive_predecessors
                        )
                    ):
                        done.add(node)
                        current_loop_writes.add(node.get_name())
                        is_current_reductions.add(node.is_reduction())
                        node_schedule.append(node)

            if node_schedule and node_schedule[-1] is EnableReduction:
                node_schedule.pop()
            else:
                node_schedule.append(DisableReduction)
            yield
            node_schedule.append(EnableReduction)
            current_loop_writes.clear()
            is_current_reductions.clear()

        for index, node in enumerate(nodes):
            if node in done:
                continue
            done.add(node)

            def requires_closing_previous_reduction(node, node_schedule):
                if rnumel == 1:
                    return False
                if not current_loop_writes & node.recursive_predecessors:
                    return False
                assert node_schedule and not isinstance(
                    node_schedule[-1], (EnableReduction, DisableReduction)
                )
                return True in is_current_reductions

            if fits_in_main_body(node):
                if requires_closing_previous_reduction(node, node_schedule):
                    with end_current_reduction_loop():
                        pass  # need to start a new reduction loop
                current_loop_writes.add(node.get_name())
                is_current_reductions.add(node.is_reduction())
                node_schedule.append(node)
            elif fits_outside_reduction(node):
                with end_current_reduction_loop():
                    node_schedule.append(node)
            else:
                raise NotImplementedError(
                    f"unexpected group: ({numel}, {rnumel}) != {node.group[1]}"
                )

        return node_schedule

    def codegen_nodes(self, nodes):
        """
        Given a set of pre-fused nodes, generate a Triton kernel.
        """
        _, (numel, rnumel) = max(nodes, key=lambda x: int(x.is_reduction())).group

        node_schedule = self.generate_node_schedule(nodes, numel, rnumel)

        if schedule_log.isEnabledFor(logging.DEBUG):
            schedule_log.debug("Schedule:\n %s", node_schedule)

        return self.codegen_node_schedule(node_schedule, numel, rnumel)

    @staticmethod
    def reduction_hint(node):
        assert node.is_reduction()
        if all(
            dep.is_contiguous()
            for dep in itertools.chain(node.read_writes.reads, node.read_writes.writes)
        ):
            return ReductionHint.INNER
        else:
            return node.node.data.reduction_hint

    @staticmethod
    def can_use_32bit_indexing(numel: sympy.Expr, buffers: Iterable[ir.Buffer]) -> bool:
        int_max = torch.iinfo(torch.int32).max
        size_hint = V.graph.sizevars.size_hint
        if size_hint(numel) > int_max:
            return False

        buf_sizes = [buf.get_layout().storage_size() for buf in buffers]
        if any(size_hint(size) > int_max for size in buf_sizes):
            return False

        # Only install guards for 32-bit indexing as there is no correctness
        # issue with using 64-bit for everything
        V.graph.sizevars.guard_leq(numel, int_max)
        for size in buf_sizes:
            V.graph.sizevars.guard_leq(size, int_max)
        return True

    @staticmethod
    def select_index_dtype(node_schedule, numel, reduction_numel):
        # Gather all used buffer names
        buffer_names = set()
        for node in node_schedule:
            if not isinstance(node, scheduler.BaseSchedulerNode):
                continue

            buffer_names.update(node.get_names())
            buffer_names.update(node.used_buffer_names())

        # Get buffers objects
        def _get_buffer(name: str) -> ir.Buffer:
            if name in V.graph.name_to_buffer:
                return V.graph.name_to_buffer[name]
            elif name in V.graph.graph_inputs:
                return V.graph.graph_inputs[name]
            elif name in V.graph.constants:
                data = V.graph.constants[name]
                return ir.ConstantBuffer(
                    name,
                    ir.FixedLayout(
                        data.device, data.dtype, *V.graph.static_sizes_strides(data)
                    ),
                )
            raise RuntimeError(f"Failed to find buffer matching name {name}")

        buffers = [_get_buffer(name) for name in buffer_names]

        # In theory we can separately check xnumel and rnumel are <= int_max
        # but some indexers do use the full linear index so we need to be
        # conservative here.
        total_numel = numel * reduction_numel

        if TritonScheduling.can_use_32bit_indexing(total_numel, buffers):
            return "tl.int32"
        return "tl.int64"

    def get_kernel_args(self, node_schedule, numel, reduction_numel):
        tiled_groups = self.select_tiling(node_schedule, numel, reduction_numel)
        reductions = list(
            filter(
                lambda n: n not in (EnableReduction, DisableReduction)
                and n.is_reduction(),
                node_schedule,
            )
        )
        if len(reductions) > 0:
            hints = [self.reduction_hint(n) for n in reductions]
            if hints.count(hints[0]) == len(hints):
                reduction_hint_val = hints[0]
            else:
                reduction_hint_val = ReductionHint.DEFAULT
        else:
            reduction_hint_val = ReductionHint.DEFAULT

        mutations = set()
        for node in node_schedule:
            if hasattr(node, "get_mutations"):
                mutations.update(node.get_mutations())

        index_dtype = self.select_index_dtype(node_schedule, numel, reduction_numel)

        return tiled_groups, reduction_hint_val, mutations, index_dtype

    def codegen_node_schedule(self, node_schedule, numel, reduction_numel):
        tiled_groups, reduction_hint_val, mutations, index_dtype = self.get_kernel_args(
            node_schedule, numel, reduction_numel
        )

        kernel = TritonKernel(
            *tiled_groups,
            reduction_hint=reduction_hint_val,
            mutations=mutations,
            index_dtype=index_dtype,
        )

        self.codegen_node_schedule_with_kernel(node_schedule, kernel)

        src_code = kernel.codegen_kernel()
        kernel_name = self.define_kernel(src_code, node_schedule)

        kernel.call_kernel(V.graph.wrapper_code, kernel_name)

        if (
            V.graph.wrapper_code.supports_intermediate_hooks
            and config.generate_intermediate_hooks
        ):
            # Not every node in the schedule will actually be live on output;
            # we can't check dead buffers.
            live_outs = kernel.args.live_output_buffers()
            for node in node_schedule:
                if not isinstance(node, scheduler.BaseSchedulerNode):
                    continue
                name = node.get_name()
                if name not in live_outs:
                    continue
                origin_node = node.node.get_origin_node()
                if origin_node is not None:
                    counters["inductor"]["intermediate_hooks"] += 1
                    V.graph.wrapper_code.writeline(
                        f"run_intermediate_hooks({origin_node.name!r}, {name})"
                    )

        self.scheduler.free_buffers()

    def codegen_node_schedule_with_kernel(self, node_schedule, kernel):
        with kernel:
            stack = contextlib.ExitStack()
            for node in node_schedule:
                if node not in (EnableReduction, DisableReduction):
                    node.mark_run()
            for node in node_schedule:
                if node is DisableReduction:
                    stack.enter_context(kernel.disable_reduction())
                elif node is EnableReduction:
                    stack.close()
                else:
                    # TODO - mostly works but needs a couple fixes
                    if not dynamo_config.dynamic_shapes:
                        # TODO - use split ranges ?
                        indexing_dtype_strength_reduction(node._body)
                    index_vars = kernel.split_and_set_ranges(node.get_ranges())
                    node.codegen(index_vars)

    def define_kernel(self, src_code, node_schedule):
        wrapper = V.graph.wrapper_code
        if src_code in wrapper.src_to_kernel:
            kernel_name = wrapper.src_to_kernel[src_code]
        else:
            fused_name = (
                get_fused_kernel_name(node_schedule, config.triton.descriptive_names)
                if config.triton.descriptive_names
                else ""
            )
            kernel_category = get_kernel_category_by_source_code(src_code)[:3]
            kernel_name = "_".join(
                ["triton", kernel_category, fused_name, wrapper.next_kernel_suffix()]
            )
            # use the original src_code as the key
            wrapper.src_to_kernel[src_code] = kernel_name
            subs_name = kernel_name if config.triton.unique_kernel_names else "triton_"
            src_code = src_code.replace("KERNEL_NAME", subs_name)

            # TODO(voz): Ostensibly, we should not need this. But there are cases where C++ codegen does
            # not use BracesBuffer, so we have no good indicator of a C++ buffer atm.
            src_code = src_code.replace("#pragma CMT", "#")

            basename, _, kernel_path = get_code_path(src_code, "py", extra="")
            wrapper.kernel_to_hash[kernel_name] = basename

            compile_wrapper = IndentedBuffer()
            compile_wrapper.writeline(f"async_compile.triton({subs_name!r}, '''")
            compile_wrapper.splice(src_code, strip=True)
            compile_wrapper.writeline("''')")

            metadata_comment = f"# kernel path: {kernel_path}"
            metadata_comment += "\n" + get_kernel_metadata(node_schedule)
            wrapper.define_kernel(
                kernel_name, compile_wrapper.getvalue(), metadata_comment
            )
        return kernel_name

    def codegen_template(self, template_node, epilogue_nodes):
        """
        Codegen a triton template
        """
        _, (numel, rnumel) = template_node.group
        assert rnumel == 1
        kernel, render = template_node.node.make_kernel_render(template_node.node)
        with kernel:
            for node in [template_node, *epilogue_nodes]:
                node.mark_run()
            render()  # warmup run to get the args right
            for node in epilogue_nodes:
                node.codegen(kernel.split_and_set_ranges(node.get_ranges()))

        src_code = render()
        kernel_name = self.define_kernel(src_code, [template_node, *epilogue_nodes])
        kernel.call_kernel(V.graph.wrapper_code, kernel_name)
        self.scheduler.free_buffers()

    def codegen_sync(self):
        V.graph.wrapper_code.writeline("torch.cuda.synchronize()")

    def codegen_foreach(self, foreach_node):
        from .triton_foreach import ForeachKernel

        for node_group in ForeachKernel.horizontal_partition(
            foreach_node.get_subkernel_nodes()
        ):
            fused_node_lists = [node.get_nodes() for node in node_group]
            kernel = ForeachKernel()

            for nodes in fused_node_lists:
                _, (numel, rnumel) = max(
                    nodes, key=lambda x: int(x.is_reduction())
                ).group
                node_schedule = self.generate_node_schedule(nodes, numel, rnumel)
                (
                    tiled_groups,
                    reduction_hint_val,
                    mutations,
                    index_dtype,
                ) = self.get_kernel_args(node_schedule, numel, rnumel)
                self.codegen_node_schedule_with_kernel(
                    node_schedule,
                    kernel.create_sub_kernel(
                        *tiled_groups,
                        reduction_hint=reduction_hint_val,
                        mutations=mutations,
                        index_dtype=index_dtype,
                    ),
                )

            src_code = kernel.codegen_kernel()
            kernel_name = self.define_kernel(src_code, [foreach_node])
            kernel.call_kernel(V.graph.wrapper_code, kernel_name)

        self.scheduler.free_buffers()

    @staticmethod
    @functools.lru_cache(32)
    def candidate_tilings(node):
        ranges, reduction_ranges = node.get_ranges()
        if len(ranges) <= 1:
            return ()

        rw = node.pointwise_read_writes()
        assert len(rw.range_vars) == len(ranges)

        deps = [
            dep
            for dep in itertools.chain(rw.reads, rw.writes)
            if dep.name not in V.graph.removed_buffers
        ]
        write_names = {dep.name for dep in rw.writes}

        tilings = []

        for dep in deps:
            strides = V.graph.sizevars.stride_hints(dep.index, rw.range_vars)
            assert len(strides) == len(ranges)
            try:
                split = strides.index(1) + 1
                if split == len(ranges):
                    continue
                if all(s == 0 for s in strides[split:]):
                    # if this is a broadcasted tensor and all dimensions after split are broadcast,
                    # this is not a real split
                    continue

            except ValueError:
                continue
            tiled_groups = (
                V.graph.sizevars.simplify(sympy_product(ranges[:split])),
                V.graph.sizevars.simplify(sympy_product(ranges[split:])),
            )
            # score by number of elements
            score = V.graph.sizevars.size_hint(
                sympy_product(
                    size for size, stride in zip(ranges, strides) if stride != 0
                )
            )
            if dep.name in write_names:
                # ngimel said contiguous writes is more important than reads
                score *= 2
            if CandidateTiling.is_good_size(tiled_groups[0]):
                score *= 2
            if CandidateTiling.is_good_size(tiled_groups[1]):
                score *= 2

            if (
                V.graph.sizevars.size_hint(
                    score - sympy_product(itertools.chain(ranges, reduction_ranges))
                )
                >= 0
            ):
                tilings.append(CandidateTiling(tiled_groups, score, dep.name))
        return tilings

    @classmethod
    def select_tiling(cls, node_schedule, numel, reduction_numel=sympy.Integer(1)):
        """
        Heuristics to decide how to tile kernels.
        Currently, we tile based on stride-1 dimensions.

        Returns:
            `(tile1, tile2, reduction_numel)` s.t. `tile1 * tile2 == numel`

        """
        if reduction_numel != 1 or config.triton.max_tiles <= 1:
            # TODO(jansel): should we tile reductions?
            return (numel, reduction_numel)

        seen_names = set()
        candidate_tiles = collections.Counter()
        for node in EnableReduction.filter(node_schedule):
            for tiling in cls.candidate_tilings(node):
                if tiling.name in seen_names:
                    continue
                seen_names.add(tiling.name)
                candidate_tiles[tiling.tiling] += tiling.score

        ranked_tilings = [tiling for tiling, score in candidate_tiles.most_common()]

        if config.triton.max_tiles >= 3:
            # Consider adding a third dimension of tiling, but only
            # when a1 is a multiple of b1; otherwise, you have a lot
            # of stragglers which is annoying to generate code for.
            #
            # NB: More than three max tiles is not enabled by default.

            # Add one 3D tiling choice
            for i in range(1, len(ranked_tilings)):
                a0, a1 = ranked_tilings[0]
                b0, b1 = ranked_tilings[i]
                if V.graph.sizevars.size_hint(a1 - b1) == 0:
                    continue
                if V.graph.sizevars.size_hint(a1 - b1) < 0:
                    # swap so a0 is bigger
                    a0, a1 = ranked_tilings[i]
                    b0, b1 = ranked_tilings[0]
                assert V.graph.sizevars.size_hint(a1 - b1) > 0
                if V.graph.sizevars.statically_known_multiple_of(a1, b1):
                    tiling = (a0, ir.FloorDiv(a1, b1), b1)
                    ranked_tilings = [tiling] + ranked_tilings
                    break  # only 1 choice for now

        for tiled_groups in ranked_tilings:
            new_groups = (*tiled_groups, reduction_numel)
            if all(
                TritonKernel.is_compatible(new_groups, node.get_ranges())
                for node in node_schedule
                if isinstance(node, scheduler.SchedulerNode)
            ):
                return new_groups

        return (numel, reduction_numel)

    def flush(self):
        pass


@dataclasses.dataclass
class CandidateTiling:
    tiling: List[sympy.Expr]
    score: int  # higher is better
    name: str = None

    @staticmethod
    def is_good_size(s):
        """Somewhat arbitrary heuristic used to boost scores for some sizes"""
        s = V.graph.sizevars.size_hint(s)
        return s >= 32 and (s % 32 == 0)


class DisableReduction:
    """
    Marker to invoke `kernel.disable_reduction()`.  This closes a
    reduction loop and allows for pointwise ops to occur on the output
    of a reduction.
    """


class EnableReduction:
    """
    Marker to end a DisableReduction block.
    """

    @staticmethod
    def filter(node_schedule):
        """
        Get the nodes from node_schedule skipping those in a
        DisableReduction block.
        """
        disabled = False
        for node in node_schedule:
            if node in (EnableReduction, DisableReduction):
                # Don't tile stuff outside the main reduction loop
                disabled = node is DisableReduction
            elif disabled:
                pass
            else:
                yield node


class CantSplit(Exception):
    pass<|MERGE_RESOLUTION|>--- conflicted
+++ resolved
@@ -50,55 +50,6 @@
 schedule_log = torch._logging.getArtifactLogger(__name__, "schedule")
 
 
-<<<<<<< HEAD
-=======
-def signature_of(arg):
-    from triton.runtime.jit import JITFunction
-
-    if isinstance(arg, TensorArg):
-        tye = JITFunction._type_of(arg.dtype)
-        if V.graph.is_unspec_arg(arg.buffer):
-            # had unwrapped 0d tensor as scalar
-            new_tye = tye.lstrip("*")
-            if new_tye in ["fp16", "bf16"]:
-                return "fp32"
-            else:
-                return new_tye
-        else:
-            return tye
-    if isinstance(arg, SizeArg):
-        return JITFunction._key_of(V.graph.sizevars.size_hint(arg.expr))
-    raise NotImplementedError(f"unhandled {type(arg)}: {arg}")
-
-
-def config_of(args):
-    from ..compile_fx import ALIGNMENT
-
-    def is_aligned(x):
-        if isinstance(x, TensorArg):
-            return x.buffer not in V.graph.unaligned_buffers
-        if isinstance(x, SizeArg):
-            if isinstance(x.expr, (int, sympy.Integer)):
-                # TODO(voz): These are kinda redundant, if we can solve out statically_known_multiple_of with
-                # _maybe_evaluate_static...
-                if x.name.startswith("load_seed_offset"):
-                    return False
-                else:
-                    return V.graph.sizevars.statically_known_multiple_of(
-                        x.expr, ALIGNMENT
-                    )
-            else:
-                return False
-        raise NotImplementedError(f"unhandled {type(x)}: {x}")
-
-    if config.triton.divisible_by_16:
-        divisible_by_16 = [i for i, arg in enumerate(args) if is_aligned(arg)]
-    else:
-        divisible_by_16 = []
-    return instance_descriptor(tuple(divisible_by_16), ())
-
-
->>>>>>> 0bb2b015
 class TritonPrinter(PythonPrinter):
     def _print_floor(self, expr):
         assert len(expr.args) == 1
