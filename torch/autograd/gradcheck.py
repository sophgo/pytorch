import torch
from torch.types import _TensorOrTensors
import torch.testing
from torch.overrides import is_tensor_like
import collections
from itertools import product
import warnings
from typing import Callable, Union, Optional, Iterable, List, Tuple, Dict
from torch._vmap_internals import vmap, _vmap
import functools

# Note: `get_*_jacobian` functions are added here even though we didn't intend to make them public
# since they have been exposed from before we added `__all__`  and we already maintain BC for them
# We should eventually deprecate them and remove them from `__all__`
__all__ = ["gradcheck", "gradgradcheck", "GradcheckError", "get_numerical_jacobian",
           "get_analytical_jacobian", "get_numerical_jacobian_wrt_specific_input"]

class GradcheckError(RuntimeError):
    r"""Error raised by :func:`gradcheck` and :func:`gradgradcheck`"""
    pass



def _is_sparse_compressed_tensor(obj: torch.Tensor):
    return obj.layout in {torch.sparse_csr, torch.sparse_csc, torch.sparse_bsr, torch.sparse_bsc}


def _is_sparse_any_tensor(obj: torch.Tensor):
    return _is_sparse_compressed_tensor(obj) or obj.layout is torch.sparse_coo


def _is_float_or_complex_tensor(obj):
    return is_tensor_like(obj) and (obj.is_floating_point() or obj.is_complex())


def _allocate_jacobians_with_inputs(input_tensors: Tuple, numel_output) -> Tuple[torch.Tensor, ...]:
    # Makes zero-filled tensors from inputs. If `numel_output` is not None, for
    # each tensor in `input_tensors`, returns a new zero-filled tensor with height
    # of `t.numel` and width of `numel_output`. Otherwise, for each tensor, returns
    # a 1-d tensor with size `(t.numel,)`. Each new tensor will be strided and have
    # the same dtype and device as those of the corresponding input.
    out: List[torch.Tensor] = []
    for t in input_tensors:
        if _is_float_or_complex_tensor(t) and t.requires_grad:
            out.append(t.new_zeros((t.numel(), numel_output), layout=torch.strided))
    return tuple(out)


def _allocate_jacobians_with_outputs(output_tensors: Tuple, numel_input, dtype=None,
                                     device=None) -> Tuple[torch.Tensor, ...]:
    # Makes zero-filled tensors from outputs. If `dim` is not None, for each tensor
    # in `output_tensors`, returns a new zero-filled tensor with height of `dim` and
    # width of `t.numel`. Otherwise, for each tensor, returns a 1-d tensor with size
    # (t.numel,).
    out: List[torch.Tensor] = []
    options = {"dtype": dtype, "device": device, "layout": torch.strided}
    for t in output_tensors:
        if _is_float_or_complex_tensor(t):
            out.append(t.new_zeros((numel_input, t.numel()), **options))
    return tuple(out)


def _iter_tensors(x: Union[torch.Tensor, Iterable[torch.Tensor]],
                  only_requiring_grad: bool = False) -> Iterable[torch.Tensor]:
    if is_tensor_like(x):
        # mypy doesn't narrow type of `x` to torch.Tensor
        if x.requires_grad or not only_requiring_grad:  # type: ignore[union-attr]
            yield x  # type: ignore[misc]
    elif isinstance(x, collections.abc.Iterable) and not isinstance(x, str):
        for elem in x:
            for result in _iter_tensors(elem, only_requiring_grad):
                yield result


def _densify(x):
    # return a copy of sparse x with all unspecified elements
    # "replaced" with zero-valued elements
    if isinstance(x, (list, tuple)):
        return type(x)(map(_densify, x))
    elif not is_tensor_like(x) or x.layout in {torch.strided, torch._mkldnn}:  # type: ignore[attr-defined] # no attr _mkldnn
        return x
    elif x.layout is torch.sparse_coo:
        def get_stride(size):
            dim = len(size)
            tmp = 1
            stride = [0] * dim
            for i in reversed(range(dim)):
                stride[i] = tmp
                tmp *= size[i]
            return stride
        stride = get_stride(x.shape[:x.sparse_dim()])
        r = torch.ones(x.shape, dtype=x.dtype, device=x.device).to_sparse(
            layout=x.layout, dense_dim=x.dense_dim())._coalesced_(True)
        r._values().sub_(1)
        if 0 in x.shape:
            return r.requires_grad_(x.requires_grad)
        # r is a sparse tensor with all explicit zeros
        if 0 in x.shape:
            return r.requires_grad_(x.requires_grad)
        x = x.coalesce()
        indices = x.indices().clone()
        flat_indices = indices.mul_(torch.tensor(stride, device=indices.device, dtype=indices.dtype).unsqueeze(1)).sum(0)
        r._values()[flat_indices] = x.values()
        # r is now a sparse tensor with all elements specified and having values of x
        # Check that all elements are specified:
        dense_numel = r._values().numel() // max(1, r._values().shape[0])
        sparse_numel = r.numel() // max(dense_numel, 1)
        assert sparse_numel == r._nnz(), (sparse_numel, r._nnz())
        return r.requires_grad_(x.requires_grad)
    elif _is_sparse_compressed_tensor(x):
        blocksize = x.values().shape[1:3] if x.layout in {torch.sparse_bsr, torch.sparse_bsc} else None
        compressed_indices = x.crow_indices() if x.layout in {torch.sparse_csr, torch.sparse_bsr} else x.ccol_indices()
        # We'll use intermediate sparse COO for simplicity
        r = _densify(x.detach().to_sparse(layout=torch.sparse_coo)).to_sparse(layout=x.layout, blocksize=blocksize)
        # Check that all elements are specified also after `to_sparse` op:
        dense_numel = r.values().numel() // max(1, r.values().shape[0])
        batch_numel = compressed_indices.numel() // compressed_indices.shape[-1]
        sparse_numel = r.numel() // max(1, dense_numel * batch_numel)
        assert sparse_numel == r._nnz(), (sparse_numel, r._nnz())
        return r.requires_grad_(x.requires_grad)
    elif _is_sparse_any_tensor(x):
        raise NotImplementedError(x.layout)
    return x


def _iter_tensor(x_tensor):
    # (Only used for slow gradcheck) Returns a generator that yields the following
    # elements at each iteration:
    #  1) a tensor: the same tensor is returned across all iterations. The tensor
    #     is not the same as the original x_tensor as given as input - it is
    #     prepared so that it can be modified in-place. Depending on whether the
    #     input tensor is strided, sparse, or dense, the returned tensor may or may
    #     not share storage with x_tensor.
    #  2) a tuple of indices that can be used with advanced indexing (yielded in
    #     dictionary order)
    #  3) flattened index that will be used to index into the Jacobian tensor
    #
    # For a tensor t with size (2, 2), _iter_tensor yields:
    #     `x, (0, 0), 0`, `x, (0, 1), 1`, `x, (1, 0), 2`, `x, (1, 1), 3`
    #
    # where x is the t.data of the original tensor. Perturbing the entry of x
    # at index (1, 1) yields the 3rd column of the overall Jacobian matrix.
    if _is_sparse_any_tensor(x_tensor):
        def get_stride(size):
            dim = len(size)
            tmp = 1
            stride = [0] * dim
            for i in reversed(range(dim)):
                stride[i] = tmp
                tmp *= size[i]
            return stride
        x_nnz = x_tensor._nnz()
        x_size = list(x_tensor.size())
        if x_tensor.layout is torch.sparse_coo:
            x_indices = x_tensor._indices().t()
            x_values = x_tensor._values()
        elif x_tensor.layout is torch.sparse_csr:
            x_indices = torch._convert_indices_from_csr_to_coo(x_tensor.crow_indices(), x_tensor.col_indices()).t()
            x_values = x_tensor.values()
        elif x_tensor.layout is torch.sparse_csc:
            x_indices = torch._convert_indices_from_csr_to_coo(x_tensor.ccol_indices(), x_tensor.row_indices(), transpose=True).t()
            x_values = x_tensor.values()
        elif x_tensor.layout is torch.sparse_bsr:
            x_block_values = x_tensor.values()
            x_blocksize = x_block_values.size()[1:3]
            x_indices = torch._convert_indices_from_csr_to_coo(x_tensor.crow_indices(), x_tensor.col_indices()) \
                             .repeat_interleave(x_blocksize[0] * x_blocksize[1], 1) \
                             .mul_(torch.tensor(x_blocksize, device=x_tensor.device).reshape(2, 1)) \
                             .add_(torch.stack(torch.where(torch.ones(x_blocksize, device=x_tensor.device))).repeat(1, x_nnz)).t()
            x_values = x_block_values.flatten(0, 2)
            x_nnz = x_values.size(0)
        elif x_tensor.layout is torch.sparse_bsc:
            x_block_values = x_tensor.values()
            x_blocksize = x_block_values.size()[1:3]
            x_indices = torch._convert_indices_from_csr_to_coo(x_tensor.ccol_indices(), x_tensor.row_indices(), transpose=True) \
                             .repeat_interleave(x_blocksize[0] * x_blocksize[1], 1) \
                             .mul_(torch.tensor(x_blocksize).reshape(2, 1)) \
                             .add_(torch.stack(torch.where(torch.ones(x_blocksize))).repeat(1, x_nnz)).t()
            x_values = x_block_values.flatten(0, 2)
            x_nnz = x_values.size(0)
        else:
            raise NotImplementedError(f'_iter_tensor for {x_tensor.layout} input')
        x_stride = get_stride(x_size)
        # Use .data here to get around the version check
        x_values = x_values.data
        for i in range(x_nnz):
            x_value = x_values[i]
            for x_idx in product(*[range(m) for m in x_values.size()[1:]]):
                indices = x_indices[i].tolist() + list(x_idx)
                d_idx = sum(indices[k] * x_stride[k] for k in range(len(x_size)))
                yield x_value, x_idx, d_idx
    elif x_tensor.layout == torch._mkldnn:  # type: ignore[attr-defined]
        for d_idx, x_idx in enumerate(product(*[range(m) for m in x_tensor.size()])):
            # this is really inefficient, but without indexing implemented, there's
            # not really a better way than converting back and forth
            x_tensor_dense = x_tensor.to_dense()
            yield x_tensor_dense, x_idx, d_idx
    else:
        # Use .data here to get around the version check
        x_tensor = x_tensor.data
        for d_idx, x_idx in enumerate(product(*[range(m) for m in x_tensor.size()])):
            yield x_tensor, x_idx, d_idx


def _get_numerical_jacobian(fn, inputs, outputs=None, target=None, eps=1e-3,
                            is_forward_ad=False) -> List[Tuple[torch.Tensor, ...]]:
    """Computes the numerical Jacobian of `fn(inputs)` with respect to `target`. If
    not specified, targets are the input. Returns M * N Jacobians where N is the
    number of tensors in target that require grad and M is the number of non-integral
    outputs.

    Args:
        fn: the function to compute the jacobian for
        inputs: inputs to `fn`
        outputs: provide precomputed outputs to avoid one extra invocation of fn
        target: the Tensors wrt whom Jacobians are calculated (default=`inputs`)
        eps: the magnitude of the perturbation during finite differencing
             (default=`1e-3`)
        is_forward_ad: if this numerical jacobian is computed to be checked wrt
                       forward AD gradients (this is used for error checking only)

    Returns:
        A list of M N-tuples of tensors

    Note that `target` may not even be part of `input` to `fn`, so please be
    **very careful** in this to not clone `target`.
    """
    jacobians: List[Tuple[torch.Tensor, ...]] = []
    if outputs is None:
        outputs = _as_tuple(fn(*_as_tuple(inputs)))
    if not is_forward_ad and any(o.is_complex() for o in outputs):
        raise ValueError("Expected output to be non-complex. get_numerical_jacobian no "
                         "longer supports functions that return complex outputs.")
    if target is None:
        target = inputs
    inp_indices = [i for i, a in enumerate(target) if is_tensor_like(a) and a.requires_grad]
    for i, (inp, inp_idx) in enumerate(zip(_iter_tensors(target, True), inp_indices)):
        jacobians += [get_numerical_jacobian_wrt_specific_input(fn, inp_idx, inputs, outputs, eps,
                                                                input=inp, is_forward_ad=is_forward_ad)]
    return jacobians


def get_numerical_jacobian(fn, inputs, target=None, eps=1e-3, grad_out=1.0):
    """Deprecated API to compute the numerical Jacobian for a given fn and its inputs.

    Args:
        fn: the function to compute the Jacobian for (must take inputs as a tuple)
        input: input to `fn`
        target: the Tensors wrt whom Jacobians are calculated (default=`input`)
        eps: the magnitude of the perturbation during finite differencing
             (default=`1e-3`)

    Returns:
        A list of Jacobians of `fn` (restricted to its first output) with respect to
        each input or target, if provided.

    Note that `target` may not even be part of `input` to `fn`, so please be
    **very careful** in this to not clone `target`.
    """
    warnings.warn("get_numerical_jacobian was part of PyTorch's private API and not "
                  "meant to be exposed. We are deprecating it and it will be removed "
                  "in a future version of PyTorch. If you have a specific use for "
                  "this or feature request for this to be a stable API, please file "
                  "us an issue at https://github.com/pytorch/pytorch/issues/new")
    if grad_out != 1.0:  # grad_out param is only kept for backward compatibility reasons
        raise ValueError("Expected grad_out to be 1.0. get_numerical_jacobian no longer "
                         "supports values of grad_out != 1.0.")

    def fn_pack_inps(*inps):
        return fn(inps)
    jacobians = _get_numerical_jacobian(fn_pack_inps, inputs, None, target, eps)

    return tuple(jacobian_for_each_output[0] for jacobian_for_each_output in jacobians)


def _compute_numerical_gradient(fn, entry, v, norm_v, nbhd_checks_fn):
    # Performs finite differencing by perturbing `entry` in-place by `v` and
    # returns the gradient of each of the outputs wrt to x at idx.
    if _is_sparse_compressed_tensor(entry):
        # sparse compressed tensors don't implement sub/add/copy_ yet.
        assert entry.layout == v.layout, (entry.layout, v.layout)
        assert entry._nnz() == v._nnz(), (entry._nnz(), v._nnz(), entry.shape)
        entry = entry.detach()
        orig = entry.clone()
        entry.values().copy_(orig.values().sub(v.values()))
        outa = fn()
        entry.values().copy_(orig.values().add(v.values()))
        outb = fn()
        entry.values().copy_(orig.values())
    else:
        orig = entry.clone()
        entry.copy_(orig - v)
        outa = fn()
        entry.copy_(orig + v)
        outb = fn()
        entry.copy_(orig)

    def compute(a, b):
        nbhd_checks_fn(a, b)
        ret = (b - a) / (2 * norm_v)
        return ret.detach().reshape(-1)

    return tuple(compute(a, b) for (a, b) in zip(outa, outb))


def _compute_numerical_jvps_wrt_specific_input(jvp_fn, delta, input_is_complex,
                                               is_forward_ad=False) -> List[torch.Tensor]:
    # Computing the jacobian only works for real delta
    # For details on the algorithm used here, refer:
    # Section 3.5.3 https://arxiv.org/pdf/1701.00392.pdf
    # s = fn(z) where z = x for real valued input
    # and z = x + yj for complex valued input
    jvps: List[torch.Tensor] = []
    ds_dx_tup = jvp_fn(delta[0] if isinstance(delta, tuple) else delta)

    if input_is_complex:  # C -> R
        ds_dy_tup = jvp_fn(delta[1] * 1j) if isinstance(delta, tuple) else jvp_fn(delta * 1j)
        for ds_dx, ds_dy in zip(ds_dx_tup, ds_dy_tup):
            assert(not ds_dx.is_complex())
            # conjugate wirtinger derivative
            conj_w_d = ds_dx + ds_dy * 1j
            jvps.append(conj_w_d)
    else:
        for ds_dx in ds_dx_tup:  # R -> R or (R -> C for the forward AD case)
            assert(is_forward_ad or not ds_dx.is_complex())
            jvps.append(ds_dx)
    return jvps


def _combine_jacobian_cols(jacobians_cols: Dict[int, List[torch.Tensor]], outputs, input,
                           numel) -> Tuple[torch.Tensor, ...]:
    # jacobian_cols maps column_idx -> output_idx -> single column of jacobian Tensor
    # we return a list that maps output_idx -> full jacobian Tensor
    jacobians = _allocate_jacobians_with_outputs(outputs, numel, dtype=input.dtype if input.dtype.is_complex else None)
    for i, jacobian in enumerate(jacobians):
        for k, v in jacobians_cols.items():
            jacobian[k] = v[i]
    return jacobians


def _prepare_input(input: torch.Tensor, maybe_perturbed_input: Optional[torch.Tensor],
                   fast_mode=False) -> torch.Tensor:
    # Prepares the inputs to be passed into the function while including the new
    # modified input.
    if input.layout == torch._mkldnn:  # type: ignore[attr-defined] # no attr _mkldnn
        # Convert back to mkldnn
        if maybe_perturbed_input is not None:
            return maybe_perturbed_input.to_mkldnn()
        else:
            return input
    elif _is_sparse_any_tensor(input):
        if fast_mode and maybe_perturbed_input is not None:
            # entry is already a "cloned" version of the original tensor
            # thus changes to entry are not reflected in the input
            return maybe_perturbed_input
        else:
            return input
    else:
        # We cannot use entry (input.data) if we want gradgrad to work because
        # fn (in the gradgrad case) needs to compute grad wrt input
        return input


def _check_outputs_same_dtype_and_shape(output1, output2, eps, idx=None) -> None:
    # Check that the returned outputs don't have different dtype or shape when you
    # perturb the input
    on_index = "on index {idx} " if idx is not None else ""
    assert output1.shape == output2.shape, \
        (f"Expected `func` to return outputs with the same shape"
         f" when inputs are perturbed {on_index}by {eps}, but got:"
         f" shapes {output1.shape} and {output2.shape}.")
    assert output1.dtype == output2.dtype, \
        (f"Expected `func` to return outputs with the same dtype"
         f" when inputs are perturbed {on_index}by {eps}, but got:"
         f" dtypes {output1.dtype} and {output2.dtype}.")


def get_numerical_jacobian_wrt_specific_input(fn, input_idx, inputs, outputs, eps,
                                              input=None, is_forward_ad=False) -> Tuple[torch.Tensor, ...]:
    # Computes the numerical jacobians wrt to a single input. Returns N jacobian
    # tensors, where N is the number of outputs. We use a dictionary for
    # jacobian_cols because indices aren't necessarily consecutive for sparse inputs
    # When we perturb only a single element of the input tensor at a time, the jvp
    # is equivalent to a single col of the Jacobian matrix of fn.
    jacobian_cols: Dict[int, List[torch.Tensor]] = {}
    input = inputs[input_idx] if input is None else input
    assert input.requires_grad
    for x, idx, d_idx in _iter_tensor(input):
        wrapped_fn = _with_prepare_inputs(fn, inputs, input_idx, x)
        input_to_perturb = x[idx]
        nbhd_checks_fn = functools.partial(_check_outputs_same_dtype_and_shape, idx=idx, eps=eps)
        jvp_fn = _get_numerical_jvp_fn(wrapped_fn, input_to_perturb, eps, nbhd_checks_fn)
        jacobian_cols[d_idx] = _compute_numerical_jvps_wrt_specific_input(jvp_fn, eps, x.is_complex(), is_forward_ad)
    return _combine_jacobian_cols(jacobian_cols, outputs, input, input.numel())

def _get_analytical_jacobian_forward_ad(fn, inputs, outputs, *, check_grad_dtypes=False,
                                        all_u=None) -> Tuple[Tuple[torch.Tensor, ...], ...]:
    """Computes the analytical Jacobian using forward mode AD of `fn(inputs)` using forward mode AD with respect
    to `target`. Returns N * M Jacobians where N is the number of tensors in target that require grad and
    M is the number of non-integral outputs.
    Contrary to other functions here, this function requires "inputs" to actually be used by the function.
    The computed value is expected to be wrong if the function captures the inputs by side effect instead of
    using the passed ones (many torch.nn tests do this).

    Args:
        fn: the function to compute the jacobian for
        inputs: inputs to `fn`
        outputs: provide precomputed outputs to avoid one extra invocation of fn
        check_grad_dtypes: if True, will check that the gradient dtype are valid
        all_u (optional): if provided, the Jacobian will be right multiplied with this vector

    Returns:
        A tuple of M N-tuples of tensors
    """
    # To avoid early import issues
    fwAD = torch.autograd.forward_ad

    tensor_inputs = tuple(i for i in inputs if is_tensor_like(i) and i.requires_grad)

    if any(i.is_complex() for i in tensor_inputs):
        raise ValueError("Expected inputs to be non-complex for _get_analytical_jacobian_forward_ad.")

    if all_u:
        jacobians = tuple(_allocate_jacobians_with_outputs(outputs, 1) for i in tensor_inputs)
    else:
        jacobians = tuple(_allocate_jacobians_with_outputs(outputs, i.numel()) for i in tensor_inputs)

    with fwAD.dual_level():
        fw_grads = []
        dual_inputs = []
        for i, inp in enumerate(inputs):
            if is_tensor_like(inp) and inp.requires_grad:
                if inp.layout == torch._mkldnn:  # type: ignore[attr-defined]
                    raise ValueError("MKLDNN inputs are not support for forward AD gradcheck.")

                inp = fwAD.make_dual(inp.detach(), torch.zeros_like(inp))
                # If inp is a differentiable view, the dual might not be the tangent given to
                # make_dual, so read it explicitly from the dual tensor
                fw_grads.append(fwAD.unpack_dual(inp)[1])
            dual_inputs.append(inp)

        if all_u:
            # Do the full reduction in one pass
            # To be consistent with numerical evaluation, we actually compute one reduction per input
            for i, (fw_grad, u) in enumerate(zip(fw_grads, all_u)):
                fw_grad.copy_(u.view_as(fw_grad))
                raw_outputs = _as_tuple(fn(*dual_inputs))
                dual_outputs = filter(_is_float_or_complex_tensor, raw_outputs)
                for index_o, d_o in enumerate(dual_outputs):
                    val, res = fwAD.unpack_dual(d_o)
                    if check_grad_dtypes and res is not None and val.is_complex() != res.is_complex():
                        raise GradcheckError('Forward AD gradient has dtype mismatch.')

                    # Remove extra dimension of size 1 corresponding to the reduced input
                    jacobians[i][index_o].squeeze_(0)
                    if res is None:
                        jacobians[i][index_o].zero_()
                    else:
                        jacobians[i][index_o].copy_(res.reshape(-1))
                fw_grad.zero_()
        else:
            # Reconstruct the full Jacobian column by column
            for i, fw_grad in enumerate(fw_grads):
                for lin_idx, grad_idx in enumerate(product(*[range(m) for m in fw_grad.size()])):
                    fw_grad[grad_idx] = 1.
                    raw_outputs = _as_tuple(fn(*dual_inputs))
                    dual_outputs = filter(_is_float_or_complex_tensor, raw_outputs)
                    for index_o, d_o in enumerate(dual_outputs):
                        val, res = fwAD.unpack_dual(d_o)
                        if check_grad_dtypes and res is not None and val.is_complex() != res.is_complex():
                            raise GradcheckError('Forward AD gradient has dtype mismatch.')

                        if res is None:
                            jacobians[i][index_o][lin_idx].zero_()
                        else:
                            jacobians[i][index_o][lin_idx].copy_(res.reshape(-1))
                    fw_grad[grad_idx] = 0.

    return jacobians

def _get_input_to_perturb(input):
    # Prepare the input so that it can be modified in-place and do certain
    # operations that require the tensor to have strides. If fast_mode=False,
    # _iter_tensor would handle the below cases:
    if input.layout == torch._mkldnn:  # type: ignore[attr-defined] # no attr _mkldnn
        # Convert to dense so we can perform operations that require strided tensors
        input_to_perturb = input.to_dense()
    elif _is_sparse_any_tensor(input):
        # Clone because input may require grad, and copy_ calls resize_,
        # which is not allowed for .data
        input_to_perturb = input.clone()
    else:
        input_to_perturb = input.data
    return input_to_perturb


def _with_prepare_inputs(fn, inputs, input_idx, input_to_perturb, fast_mode=False):
    # Wraps `fn` so that its inputs are already supplied
    def wrapped_fn():
        inp = tuple(_prepare_input(a, input_to_perturb if i == input_idx else None, fast_mode)
                    if is_tensor_like(a) else a for i, a in enumerate(_as_tuple(inputs)))
        return tuple(a.clone() for a in _as_tuple(fn(*inp)))
    return wrapped_fn


def _get_numerical_jvp_fn(wrapped_fn, input_to_perturb, eps, nbhd_checks_fn):
    # Wraps jvp_fn so that certain arguments are already supplied
    def jvp_fn(delta):
        return _compute_numerical_gradient(wrapped_fn, input_to_perturb, delta, eps, nbhd_checks_fn)
    return jvp_fn


def _reshape_tensor_or_tuple(u, shape):
    # We don't need to reshape when input corresponding to u is sparse
    if isinstance(u, tuple):
        if not _is_sparse_any_tensor(u[0]):
            return (u[0].reshape(shape), u[1].reshape(shape))
    else:
        if not _is_sparse_any_tensor(u):
            return u.reshape(shape)
    return u


def _mul_tensor_or_tuple(u, k):
    if isinstance(u, tuple):
        return (k * u[0], k * u[1])
    else:
        return k * u


def _get_numerical_jvp_wrt_specific_input(fn, input_idx, inputs, u, eps, is_forward_ad=False) -> List[torch.Tensor]:
    input = inputs[input_idx]
    input_to_perturb = _get_input_to_perturb(input)
    wrapped_fn = _with_prepare_inputs(fn, inputs, input_idx, input_to_perturb, True)
    nbhd_checks_fn = functools.partial(_check_outputs_same_dtype_and_shape, eps=eps)
    jvp_fn = _get_numerical_jvp_fn(wrapped_fn, input_to_perturb, eps, nbhd_checks_fn)
    u = _reshape_tensor_or_tuple(u, input_to_perturb.shape)
    u = _mul_tensor_or_tuple(u, eps)
    return _compute_numerical_jvps_wrt_specific_input(jvp_fn, u, input.is_complex(), is_forward_ad)


def _get_numerical_vJu(fn, inputs, inp_indices, func_out, all_u, all_v, eps, is_forward_ad):
    # Note that all_v can also be None, in that case, this function only computes Ju.
    reduced_jacobians: List[List[torch.Tensor]] = []
    for i, (inp_idx, u) in enumerate(zip(inp_indices, all_u)):
        all_Ju = _get_numerical_jvp_wrt_specific_input(fn, inp_idx, inputs, u, eps, is_forward_ad)
        # Filter out the Ju for non floating point outputs
        filtered_Ju = []
        func_out = _as_tuple(func_out)
        assert len(all_Ju) == len(func_out)
        for Ju, output in zip(all_Ju, func_out):
            if _is_float_or_complex_tensor(output):
                filtered_Ju.append(Ju)
            else:
                # TODO: handle the other Ju
                pass
        if all_v is not None:
            jacobian_scalars: List[torch.Tensor] = []
            for v, Ju in zip(all_v, filtered_Ju):
                jacobian_scalars.append(_dot_with_type_promotion(v, Ju))
            reduced_jacobians.append(jacobian_scalars)
        else:
            reduced_jacobians.append(filtered_Ju)
    return reduced_jacobians


def _check_jacobians_equal(j1, j2, atol):
    # Check whether the max difference between two Jacobian tensors are within some
    # tolerance `atol`.
    for j1_x, j2_x in zip(j1, j2):
        if j1_x.numel() != 0 and (j1_x - j2_x).abs().max() > atol:
            return False
    return True


def _stack_and_check_tensors(list_of_list_of_tensors, inputs,
                             numel_outputs) -> Tuple[Tuple[torch.Tensor, ...], bool, bool]:
    # For the ith tensor in the inner list checks whether it has the same size and
    # dtype as the ith differentiable input.
    out_jacobians = _allocate_jacobians_with_inputs(inputs, numel_outputs)
    diff_input_list = list(_iter_tensors(inputs, True))
    correct_grad_sizes = True
    correct_grad_types = True
    for i, tensor_list in enumerate(list_of_list_of_tensors):
        inp = diff_input_list[i]
        out_jacobian = out_jacobians[i]
        for j, tensor in enumerate(tensor_list):
            if tensor is not None and tensor.size() != inp.size():
                correct_grad_sizes = False
            elif tensor is not None and tensor.dtype != inp.dtype:
                correct_grad_types = False
            if tensor is None:
                out_jacobian[:, j].zero_()
            else:
                dense = tensor.to_dense() if not tensor.layout == torch.strided else tensor
                assert out_jacobian[:, j].numel() == dense.numel()
                out_jacobian[:, j] = dense.reshape(-1)
    return out_jacobians, correct_grad_sizes, correct_grad_types


FAILED_NONDET_MSG = """\n
NOTE: If your op relies on non-deterministic operations i.e., it is listed here:
https://pytorch.org/docs/stable/generated/torch.use_deterministic_algorithms.html
this failure might be expected.

If you are adding a new operator, please file an issue and then use one of the
workarounds. The workaround depends on how your test invokes gradcheck/gradgradcheck.
If the test
- manually invokes gradcheck/gradgradcheck, then call gradcheck/gradgradcheck
  with `nondet_tol=<tol>` as a keyword argument.
- is OpInfo-based (e.g., in test_ops_gradients.py), then modify the OpInfo for the test
  to have `gradcheck_nondet_tol=<tol>`.
- is a Module test (e.g., in common_nn.py), then modify the corresponding
  module_test entry to have `gradcheck_nondet_tol=<tol>`
"""


def _check_analytical_jacobian_attributes(inputs, output, nondet_tol, check_grad_dtypes,
                                          fast_mode=False, v=None) -> Tuple[torch.Tensor, ...]:
    # This is used by both fast and slow mode:
    #  - For slow mode, vjps[i][j] is the jth row the Jacobian wrt the ith
    #    input.
    #  - For fast mode, vjps[i][0] is a linear combination of the rows
    #    of the Jacobian wrt the ith input
    diff_input_list = list(_iter_tensors(inputs, True))

    def vjp_fn(grad_output):
        return torch.autograd.grad(output, diff_input_list, grad_output,
                                   retain_graph=True, allow_unused=True)
    # Compute everything twice to check for nondeterminism (which we call reentrancy)
    if fast_mode:
        vjps1 = _get_analytical_vjps_wrt_specific_output(vjp_fn, output.clone(), v)
        vjps2 = _get_analytical_vjps_wrt_specific_output(vjp_fn, output.clone(), v)
    else:
        vjps1 = _compute_analytical_jacobian_rows(vjp_fn, output.clone())
        vjps2 = _compute_analytical_jacobian_rows(vjp_fn, output.clone())

    output_numel = output.numel() if not fast_mode else 1
    jacobians1, types_ok, sizes_ok = _stack_and_check_tensors(vjps1, inputs, output_numel)
    jacobians2, _, _ = _stack_and_check_tensors(vjps2, inputs, output_numel)
    reentrant = _check_jacobians_equal(jacobians1, jacobians2, nondet_tol)

    if not types_ok and check_grad_dtypes:
        raise GradcheckError('Gradient has dtype mismatch')
    if not sizes_ok:
        raise GradcheckError('Analytical gradient has incorrect size')
    if not reentrant:
        raise GradcheckError('Backward is not reentrant, i.e., running backward with '
                             'same input and grad_output multiple times gives different values, '
                             'although analytical gradient matches numerical gradient.'
                             f'The tolerance for nondeterminism was {nondet_tol}.' +
                             FAILED_NONDET_MSG)
    return jacobians1


def _get_analytical_vJu_backward_mode(inputs, outputs, nondet_tol, check_grad_dtypes, all_v, all_u):
    reduced_jacobians: List[List[torch.Tensor]] = []
    for output, v in zip(outputs, all_v):
        all_vJ = _check_analytical_jacobian_attributes(inputs, output, nondet_tol, check_grad_dtypes,
                                                       fast_mode=True, v=v)
        jacobian_scalars: List[torch.Tensor] = []
        for vJ, u in zip(all_vJ, all_u):
            # Why do we need squeeze here? vJ is a 2-d tensor so that we can reuse
            # the error checking logic from slow mode
            vJ = vJ.T.squeeze(0)
            if vJ.is_complex():  # C -> R
                tv = torch.view_as_real(vJ.resolve_conj())
                tr = tv.select(-1, 0)
                ti = tv.select(-1, 1)
                jacobian_scalars.append(tr.dot(u[0]) + 1j * ti.dot(u[1]))
            else:  # R -> R
                jacobian_scalars.append(vJ.dot(u))
        reduced_jacobians.append(jacobian_scalars)
    return reduced_jacobians

def get_analytical_jacobian(inputs, output, nondet_tol=0.0, grad_out=1.0):
    # Replicates the behavior of the old get_analytical_jacobian before the refactor
    # This shares much of its code with _check_analytical_jacobian_attributes
    warnings.warn("get_analytical_jacobian was part of PyTorch's private API and not "
                  "meant to be exposed. We are deprecating it and it will be removed "
                  "in a future version of PyTorch. If you have a specific use for "
                  "this or feature request for this to be a stable API, please file "
                  "us an issue at https://github.com/pytorch/pytorch/issues/new")
    if grad_out != 1.0:  # grad_out param is only kept for backward compatibility reasons
        raise ValueError("Expected grad_out to be 1.0. get_analytical_jacobian no longer "
                         "supports values of grad_out != 1.0.")
    if output.is_complex():
        raise ValueError("Expected output to be non-complex. get_analytical_jacobian no "
                         "longer supports functions that return complex outputs.")
    diff_input_list = list(_iter_tensors(inputs, True))

    def vjp_fn(grad_output):
        return torch.autograd.grad(output, diff_input_list, grad_output,
                                   retain_graph=True, allow_unused=True)
    # Compute everything twice to check for nondeterminism (which we call reentrancy)
    vjps1 = _compute_analytical_jacobian_rows(vjp_fn, output.clone())
    vjps2 = _compute_analytical_jacobian_rows(vjp_fn, output.clone())

    output_numel = output.numel()
    jacobians1, types_ok, sizes_ok = _stack_and_check_tensors(vjps1, inputs, output_numel)
    jacobians2, _, _ = _stack_and_check_tensors(vjps2, inputs, output_numel)
    reentrant = _check_jacobians_equal(jacobians1, jacobians2, nondet_tol)

    return jacobians1, reentrant, sizes_ok, types_ok


def _get_analytical_jacobian(inputs, outputs, input_idx, output_idx):
    # Computes the analytical Jacobian in slow mode for a single input-output pair.
    # Forgoes performing checks on dtype, shape, and reentrancy.
    jacobians = _check_analytical_jacobian_attributes(inputs, outputs[output_idx],
                                                      nondet_tol=float('inf'), check_grad_dtypes=False)
    return jacobians[input_idx]


def _compute_analytical_jacobian_rows(vjp_fn, sample_output) -> List[List[Optional[torch.Tensor]]]:
    # Computes Jacobian row-by-row using backward function `vjp_fn` = v^T J
    # NB: this function does not assume vjp_fn(v) to return tensors with the same
    # number of elements for different v. This is checked when we later combine the
    # rows into a single tensor.
    grad_out_base = torch.zeros_like(sample_output, memory_format=torch.legacy_contiguous_format)
    flat_grad_out = grad_out_base.view(-1)
    # jacobians_rows[i][j] represents the jth row of the ith input
    jacobians_rows: List[List[Optional[torch.Tensor]]] = []
    for j in range(flat_grad_out.numel()):
        flat_grad_out.zero_()
        flat_grad_out[j] = 1.0
        grad_inputs = vjp_fn(grad_out_base)
        for i, d_x in enumerate(grad_inputs):
            if j == 0:
                jacobians_rows.append([])
            jacobians_rows[i] += [d_x.clone() if isinstance(d_x, torch.Tensor) else None]
    return jacobians_rows


def _get_analytical_vjps_wrt_specific_output(vjp_fn, sample_output, v) -> List[List[Optional[torch.Tensor]]]:
    vjps: List[List[Optional[torch.Tensor]]] = []
    grad_inputs = vjp_fn(v.reshape(sample_output.shape))
    for vjp in grad_inputs:
        vjps.append([vjp.clone() if isinstance(vjp, torch.Tensor) else None])
    return vjps


def _check_inputs(tupled_inputs, check_sparse_nnz) -> bool:
    masked = not torch.sparse.sparse_semantics.is_enabled()
    if masked and not check_sparse_nnz and any(_is_sparse_any_tensor(t) for t in tupled_inputs if isinstance(t, torch.Tensor)):
        raise GradcheckError('gradcheck expects all tensor inputs are dense'
                             ' when check_sparse_nnz is set to False and masked is set to True.')
    # Make sure that gradients are saved for at least one input
    any_input_requiring_grad = False
    for idx, inp in enumerate(tupled_inputs):
        if is_tensor_like(inp) and inp.requires_grad:
            if not (inp.dtype == torch.float64 or inp.dtype == torch.complex128):
                warnings.warn(
                    f'Input #{idx} requires gradient and '
                    'is not a double precision floating point or complex. '
                    'This check will likely fail if all the inputs are '
                    'not of double precision floating point or complex. ')
            if inp.is_sparse:
                content = inp._values()
            elif _is_sparse_compressed_tensor(inp):
                content = inp.values()
            else:
                content = inp
            # TODO: To cover more problematic cases, replace stride = 0 check with
            # "any overlap in memory" once we have a proper function to check it.
            if content.layout is not torch._mkldnn:  # type: ignore[attr-defined]
                if not all(st > 0 or sz <= 1 for st, sz in zip(content.stride(), content.size())):
                    raise RuntimeError(
                        f'The {idx}th input has a dimension with stride 0. gradcheck only '
                        'supports inputs that are non-overlapping to be able to '
                        'compute the numerical gradients correctly. You should call '
                        '.contiguous on the input before passing it to gradcheck.')
            any_input_requiring_grad = True
            inp.retain_grad()
    if not any_input_requiring_grad:
        raise ValueError(
            'gradcheck expects at least one input tensor to require gradient, '
            'but none of the them have requires_grad=True.')
    return True


def _check_outputs(outputs) -> None:
    if any(_is_sparse_any_tensor(t) for t in outputs if isinstance(t, torch.Tensor)):
        # it is easier to call to_dense() on the sparse output than
        # to modify analytical jacobian
        raise ValueError('Sparse output is not supported at gradcheck yet. '
                         'Please call to_dense() on the output of fn for gradcheck.')
    if any(t.layout == torch._mkldnn for t in outputs if isinstance(t, torch.Tensor)):  # type: ignore[attr-defined]
        raise ValueError('MKLDNN output is not supported at gradcheck yet. '
                         'Please call to_dense() on the output of fn for gradcheck.')


def _check_no_differentiable_outputs(func, inputs, func_out, eps, *, is_forward_ad) -> bool:
    # When there are no differentiable outputs, numerical gradient for a function is
    # expected to be zero.
    jacobians_all_inputs_outputs = _get_numerical_jacobian(func, inputs, func_out,
                                                           eps=eps, is_forward_ad=is_forward_ad)
    for jacobians_all_outputs_and_fixed_input in jacobians_all_inputs_outputs:
        for jacobian in jacobians_all_outputs_and_fixed_input:
            if torch.ne(jacobian, 0).sum() > 0:
                raise GradcheckError('Numerical gradient for function expected to be zero')
    return True


def _check_no_differentiable_outputs_fast(func, func_out, all_inputs, inputs_indices,
                                          all_u, eps, nondet_tol):
    for inp_idx, u in zip(inputs_indices, all_u):
        jvps = _get_numerical_jvp_wrt_specific_input(func, inp_idx, all_inputs, u, eps)
        for jvp in jvps:
            if jvp.numel() == 0:
                continue
            if (jvp - torch.zeros_like(jvp)).abs().max() > nondet_tol:
                raise GradcheckError('Numerical gradient for function expected to be zero')
    return True


FAILED_BATCHED_GRAD_MSG = """
gradcheck or gradgradcheck failed while testing batched gradient computation.
This could have been invoked in a number of ways (via a test that calls
gradcheck/gradgradcheck directly or via an autogenerated test).

If you are adding a new operator, please file an issue and then use one of the
workarounds. The workaround depends on how your test invokes gradcheck/gradgradcheck.
If the test
- manually invokes gradcheck/gradgradcheck, then call gradcheck/gradgradcheck
  with `check_batched_grad=False` as a keyword argument.
- is OpInfo-based (e.g., in test_ops_gradients.py), then modify the OpInfo for the test
  to have `check_batched_grad=False` and/or `check_batched_gradgrad=False`.

If you're modifying an existing operator that supports batched grad computation,
or wish to make a new operator work with batched grad computation, please read
the following.

To compute batched grads (e.g., jacobians, hessians), we vmap over the backward
computation. The most common failure case is if there is a 'vmap-incompatible
operation' in the backward pass. Please see
NOTE: [How to write vmap-compatible backward formulas]
in the codebase for an explanation of how to fix this.
""".strip()

FAILED_BATCHED_GRAD_MSG_FWD_AD = """
gradcheck failed while testing batched gradient computation with forward-mode AD.
This test is enabled automatically when both `check_batched_grad=True`
and `check_forward_ad=True`, but can be disabled in the following ways
dependong on how the test was invoked (via a test that calls gradcheck
directly or via an autogenerated test).

If you are adding a new operator, please file an issue and then use one of the
workarounds. The workaround depends on how your test invokes gradcheck/gradgradcheck.
If the test
- manually invokes gradcheck/gradgradcheck, then call gradcheck/gradgradcheck
  with `check_batched_forward_grad=False` as a keyword argument.
- is OpInfo-based (e.g., in test_ops_gradients.py), then modify the OpInfo for the test
  to have `check_batched_forward_grad=False`
"""

def _get_failed_batched_grad_test_msg(output_idx, input_idx, res, exp, is_forward_ad=False):
    return f"""
For output {output_idx} and input {input_idx}:

{FAILED_BATCHED_GRAD_MSG_FWD_AD if is_forward_ad else FAILED_BATCHED_GRAD_MSG}

Got:
{res}

Expected:
{exp}
""".strip()

def _test_batched_grad_forward_ad(func, inputs) -> bool:
    fwAD = torch.autograd.forward_ad   # To avoid early import issues (do we need this?)
    assert isinstance(inputs, tuple)

    for input_idx, current_input in enumerate(inputs):
        if not (is_tensor_like(current_input) and current_input.requires_grad):
            continue

        def jvp(tangent: torch.Tensor):
            with fwAD.dual_level():
                dual = fwAD.make_dual(current_input.detach(), tangent)
                inputs_with_dual = tuple(dual if idx == input_idx else (inp.detach() if is_tensor_like(inp) else inp)
                                         for idx, inp in enumerate(inputs))
                dual_outputs = _as_tuple(func(*inputs_with_dual))
                ret = []
                for dual_output in dual_outputs:
                    if dual_output is None:
                        continue
                    primal_out, tangent_out = fwAD.unpack_dual(dual_output)
                    if tangent_out is not None:
                        ret.append(tangent_out)
                    else:
                        ret.append(torch.zeros([], dtype=primal_out.dtype, device=primal_out.device).expand(primal_out.shape))
                return tuple(ret)
        if not _is_float_or_complex_tensor(current_input):
            continue

        tangents = [torch.randn_like(current_input) for _ in range(2)]
        expected = [jvp(t) for t in tangents]
        expected = [torch.stack(shards) for shards in zip(*expected)]

        try:
            result = _vmap(jvp)(torch.stack(tangents))
        except RuntimeError as ex:
            # Rethrow to provide a better error message
            raise GradcheckError(
                f'While computing batched gradients, got: {ex}\n\n{FAILED_BATCHED_GRAD_MSG_FWD_AD}') from ex

        for input_idx, (res, exp) in enumerate(zip(result, expected)):
            if torch.allclose(res, exp):
                continue
            raise GradcheckError(_get_failed_batched_grad_test_msg(input_idx, input_idx, res, exp, is_forward_ad=True))
    return True

def _test_batched_grad(input, output, output_idx) -> bool:
    # NB: _test_batched_grad compares two autograd.grad invocations with a single
    # vmap(autograd.grad) invocation. It's not exactly a "gradcheck" in the
    # sense that we're not comparing an analytical jacobian with a numeric one,
    # but it is morally similar (we could have computed a full analytic jac
    # via vmap, but that is potentially slow)
    diff_input_list = list(_iter_tensors(input, True))
    grad = functools.partial(torch.autograd.grad, output, diff_input_list, retain_graph=True, allow_unused=True)

    def vjp(v):
        results = grad(v)
        results = tuple(grad if grad is not None else
                        torch.zeros([], dtype=inp.dtype, device=inp.device).expand(inp.shape)
                        for grad, inp in zip(results, diff_input_list))
        return results

    grad_outputs = [torch.randn_like(output) for _ in range(2)]

    expected = [vjp(gO) for gO in grad_outputs]
    expected = [torch.stack(shards) for shards in zip(*expected)]

    # Squash warnings since these are expected to happen in most cases
    # NB: this doesn't work for CUDA tests: https://github.com/pytorch/pytorch/issues/50209
    with warnings.catch_warnings():
        warnings.filterwarnings("ignore", message="There is a performance drop")
        warnings.filterwarnings("ignore", message="Please use torch.vmap")
        try:
            result = vmap(vjp)(torch.stack(grad_outputs))
        except RuntimeError as ex:
            # It's OK that we're not raising the error at the correct callsite.
            # That's because the callsite is always going to inside the Python
            # autograd.grad instead of the C++ traceback of what line in the
            # backward formula
            raise GradcheckError(
                f'While computing batched gradients, got: {ex}\n\n{FAILED_BATCHED_GRAD_MSG}') from ex

    for input_idx, (res, exp) in enumerate(zip(result, expected)):
        if torch.allclose(res, exp):
            continue
        raise GradcheckError(_get_failed_batched_grad_test_msg(output_idx, input_idx, res, exp))
    return True


def _test_backward_mul_by_grad_output(outputs, inputs, check_sparse_nnz) -> bool:
    # Tests that backward is multiplied by grad_output
    diff_input_list: List[torch.Tensor] = list(_iter_tensors(inputs, True))
    if not diff_input_list:
        raise GradcheckError("no Tensors requiring grad found in input")
    grads_input = torch.autograd.grad(outputs, diff_input_list,
                                      [torch.zeros_like(o, memory_format=torch.legacy_contiguous_format) for o in outputs],
                                      allow_unused=True)
    for gi, di in zip(grads_input, diff_input_list):
        if gi is None:
            continue
        if isinstance(gi, torch.Tensor) and gi.layout != torch.strided:
            if gi.layout != di.layout:
                raise GradcheckError('grad is incorrect layout (' + str(gi.layout) + ' is not ' + str(di.layout) + ')')
            if _is_sparse_any_tensor(gi):
                sparse_kind = str(gi.layout).replace('torch.', '').replace('_coo', '')
                if gi.sparse_dim() != di.sparse_dim():
                    raise GradcheckError(f'grad is {sparse_kind} tensor, but has incorrect sparse_dim')
                if gi.dense_dim() != di.dense_dim():
                    raise GradcheckError(f'grad is {sparse_kind} tensor, but has incorrect dense_dim')
            gi = gi.to_dense()
            di = di.to_dense()

        if check_sparse_nnz:
            if not torch.allclose(gi, torch.zeros_like(gi)):
                raise GradcheckError('backward not multiplied by grad_output')
        elif not gi.eq(0).all():
            raise GradcheckError('backward not multiplied by grad_output')
        if gi.dtype != di.dtype:
            raise GradcheckError("grad is incorrect type")
        if gi.device != di.device:
            raise GradcheckError("grad is incorrect device")
        if gi.size() != di.size():
            raise GradcheckError('grad is incorrect size')
    return True

def _test_undefined_forward_mode(func, outputs, inputs):
    fwAD = torch.autograd.forward_ad

    inp_tensors_idx, inp_tensors = _get_inp_tensors(inputs)
    all_v, all_u, all_u_dense = _make_vectors(inp_tensors, outputs, use_forward_ad=True)

    tensor_inputs = tuple(i for i in inputs if is_tensor_like(i) and i.requires_grad)

    with fwAD.dual_level():
        fw_grads = []
        dual_inputs = []
        tensor_indices = set()
        for i, inp in enumerate(inputs):
            if is_tensor_like(inp) and inp.requires_grad:
                if inp.layout == torch._mkldnn:  # type: ignore[attr-defined]
                    raise ValueError("MKLDNN inputs are not support for forward AD gradcheck.")

                inp = fwAD.make_dual(inp.detach(), torch.zeros_like(inp))
                # If inp is a differentiable view, the dual might not be the tangent given to
                # make_dual, so read it explicitly from the dual tensor
                fw_grads.append(fwAD.unpack_dual(inp)[1])
                tensor_indices.add(i)
            dual_inputs.append(inp)

        for i, (fw_grad, u) in enumerate(zip(fw_grads, all_u)):
            fw_grad.copy_(u.view_as(fw_grad))

        for idx, inp in enumerate(inputs):
            if idx not in tensor_indices:
                continue
            dual_inp_obj = dual_inputs[idx]

            # case 1 (Materialized Zero Tensor Tangent)
            dual_inputs[idx] = fwAD.make_dual(inp.detach(), torch.zeros_like(inp))
            raw_outputs = _as_tuple(func(*dual_inputs))
            dual_outputs1 = filter(_is_float_or_complex_tensor, raw_outputs)

            # case 2 (Efficient Zero Tensor Tangent since we don't make a dual object and pass a regular tensor)
            dual_inputs[idx] = inp.detach()
            raw_outputs = _as_tuple(func(*dual_inputs))
            dual_outputs2 = filter(_is_float_or_complex_tensor, raw_outputs)

            # reset
            dual_inputs[idx] = dual_inp_obj

            for index_o, (d_o1, d_o2) in enumerate(zip(dual_outputs1, dual_outputs2)):
                val1, res1 = fwAD.unpack_dual(d_o1)
                val2, res2 = fwAD.unpack_dual(d_o2)

                if not (res1 is None or res2 is None):
                    if not torch.allclose(res1, res2):
                        raise GradcheckError("Mismatch in tangent values for output with index: ", index_o,
                                             " when input: ", inp, " has an undefined tangent value. ",
                                             " Got: ", res1, " but expected: ", res2)
    return True

def _test_undefined_backward_mode(func, outputs, inputs) -> bool:
    diff_input_list: List[torch.Tensor] = list(_iter_tensors(inputs, True))
    if not diff_input_list:
        raise GradcheckError("no Tensors requiring grad found in input")

    def warn_bc_breaking():
        warnings.warn((
            'Backwards compatibility: New undefined gradient support checking '
            'feature is enabled by default, but it may break existing callers '
            'of this function. If this is true for you, you can call this '
            'function with "check_undefined_grad=False" to disable the feature'))

    def check_undefined_grad_support(output_to_check):
        grads_output = [torch.zeros_like(o, memory_format=torch.legacy_contiguous_format) for o in output_to_check]
        try:
            grads_input = torch.autograd.grad(output_to_check, diff_input_list,
                                              grads_output, allow_unused=True)
        except RuntimeError as e:
            warn_bc_breaking()
            raise GradcheckError((
                'Expected backward function to handle undefined output grads. '
                'Please look at "Notes about undefined output gradients" in '
                '"tools/autograd/derivatives.yaml"')) from e

        for gi, i in zip(grads_input, diff_input_list):
            if (gi is not None) and (not gi.eq(0).all()):
                warn_bc_breaking()
                raise GradcheckError((
                    'Expected all input grads to be undefined or zero when all output grads are undefined '
                    'or zero. Please look at "Notes about undefined output gradients" in '
                    '"tools/autograd/derivatives.yaml"'))
        return True

    # All backward functions must work properly if all output grads are undefined
    outputs_to_check = [[
        torch._C._functions.UndefinedGrad()(o) for o in _differentiable_outputs(func(*inputs))
        # This check filters out Tensor-likes that aren't instances of Tensor.
        if isinstance(o, torch.Tensor)
    ]]

    # If there are multiple output grads, we should be able to undef one at a time without error
    if len(outputs_to_check[0]) > 1:
        for undef_grad_idx in range(len(outputs)):
            output_to_check = _differentiable_outputs(func(*inputs))
            outputs_to_check.append([
                torch._C._functions.UndefinedGrad()(o) if idx == undef_grad_idx else o
                for idx, o in enumerate(output_to_check)])

    return all(check_undefined_grad_support(output) for output in outputs_to_check)


def _as_tuple(x):
    if isinstance(x, tuple):
        return x
    elif isinstance(x, list):
        return tuple(x)
    else:
        return x,


def _differentiable_outputs(x):
    return tuple(o for o in _as_tuple(x) if o.requires_grad)


def _get_notallclose_msg(analytical, numerical, output_idx, input_idx, complex_indices,
                         test_imag=False, is_forward_ad=False) -> str:
    out_is_complex = (not is_forward_ad) and complex_indices and output_idx in complex_indices
    inp_is_complex = is_forward_ad and complex_indices and input_idx in complex_indices
    part = "imaginary" if test_imag else "real"
    element = "inputs" if is_forward_ad else "outputs"
    prefix = "" if not (out_is_complex or inp_is_complex) else \
        f"While considering the {part} part of complex {element} only, "
    mode = "computed with forward mode " if is_forward_ad else ""
    return prefix + 'Jacobian %smismatch for output %d with respect to input %d,\n' \
        'numerical:%s\nanalytical:%s\n' % (mode, output_idx, input_idx, numerical, analytical)


def _transpose(matrix_of_tensors):
    # returns list of tuples
    return list(zip(*matrix_of_tensors))


def _real_and_imag_output(fn):
    # returns new functions real(fn), and imag(fn) where real(fn) and imag(fn) behave the same as
    # the original fn, except torch.real or torch.imag are applied to the complex outputs
    def apply_to_c_outs(fn, fn_to_apply):
        def wrapped_fn(*inputs):
            outs = _as_tuple(fn(*inputs))
            return tuple(fn_to_apply(o) if o.is_complex() else o for o in outs)
        return wrapped_fn

    return apply_to_c_outs(fn, torch.real), apply_to_c_outs(fn, torch.imag)

def _real_and_imag_input(fn, complex_inp_indices, tupled_inputs):
    # returns new functions that take real inputs instead of complex inputs as
    # (x, y) -> fn(x + y * 1j). And it computes: inp -> fn(inp + y * 1j) and inp -> fn(x + inp * 1j).
    # In each case, the other part is considered constant.
    # We do not use 0 for the constant here to make sure we always call the user function with a valid input.
    def apply_to_c_inps(fn, fn_to_apply):
        def wrapped_fn(*inputs):
            new_inputs = list(inputs)
            for should_be_complex in complex_inp_indices:
                new_inputs[should_be_complex] = fn_to_apply(new_inputs[should_be_complex],
                                                            tupled_inputs[should_be_complex])
            return _as_tuple(fn(*new_inputs))
        return wrapped_fn
    real_fn = apply_to_c_inps(fn, lambda inp, orig: inp + orig.imag * 1j)
    imag_fn = apply_to_c_inps(fn, lambda inp, orig: orig.real + inp * 1j)
    return real_fn, imag_fn


def _gradcheck_real_imag(gradcheck_fn, func, func_out, tupled_inputs, outputs, eps, rtol,
                         atol, check_grad_dtypes, check_forward_ad, check_backward_ad, nondet_tol,
                         check_undefined_grad):
    complex_out_indices = [i for i, o in enumerate(outputs) if o.is_complex()]
    has_any_complex_output = any(o.is_complex() for o in _as_tuple(func_out))
    if check_backward_ad:
        if has_any_complex_output:
            real_fn, imag_fn = _real_and_imag_output(func)

            imag_func_out = imag_fn(*tupled_inputs)
            imag_outputs = _differentiable_outputs(imag_func_out)
            gradcheck_fn(imag_fn, imag_func_out, tupled_inputs, imag_outputs, eps,
                         rtol, atol, check_grad_dtypes, nondet_tol,
                         complex_indices=complex_out_indices, test_imag=True)

            real_func_out = real_fn(*tupled_inputs)
            real_outputs = _differentiable_outputs(real_func_out)
            gradcheck_fn(real_fn, real_func_out, tupled_inputs, real_outputs, eps,
                         rtol, atol, check_grad_dtypes, nondet_tol, complex_indices=complex_out_indices)
        else:
            gradcheck_fn(func, func_out, tupled_inputs, outputs, eps,
                         rtol, atol, check_grad_dtypes, nondet_tol)

    if check_forward_ad:
        complex_inp_indices = [i for i, inp in enumerate(tupled_inputs) if is_tensor_like(inp) and inp.is_complex()]
        if complex_inp_indices:
            real_fn, imag_fn = _real_and_imag_input(func, complex_inp_indices, tupled_inputs)

            imag_inputs = [inp.imag if is_tensor_like(inp) and inp.is_complex() else inp for inp in tupled_inputs]
            imag_func_out = imag_fn(*imag_inputs)
            diff_imag_func_out = _differentiable_outputs(imag_func_out)
            gradcheck_fn(imag_fn, imag_func_out, imag_inputs, diff_imag_func_out, eps,
                         rtol, atol, check_grad_dtypes, nondet_tol,
                         complex_indices=complex_inp_indices, test_imag=True, use_forward_ad=True)

            real_inputs = [inp.real if is_tensor_like(inp) and inp.is_complex() else inp for inp in tupled_inputs]
            real_func_out = real_fn(*real_inputs)
            diff_real_func_out = _differentiable_outputs(real_func_out)
            gradcheck_fn(real_fn, real_func_out, real_inputs, diff_real_func_out, eps,
                         rtol, atol, check_grad_dtypes, nondet_tol, complex_indices=complex_inp_indices,
                         use_forward_ad=True)
            if check_undefined_grad:
                _test_undefined_forward_mode(imag_fn, imag_func_out, imag_inputs)
                _test_undefined_forward_mode(real_fn, real_func_out, real_inputs)
        else:
            gradcheck_fn(func, func_out, tupled_inputs, outputs, eps,
                         rtol, atol, check_grad_dtypes, nondet_tol, use_forward_ad=True)
            if check_undefined_grad:
                _test_undefined_forward_mode(func, outputs, tupled_inputs)

def _slow_gradcheck(func, func_out, tupled_inputs, outputs, eps, rtol, atol, check_grad_dtypes,
                    nondet_tol, *, use_forward_ad=False, complex_indices=None, test_imag=False):
    func_out = _as_tuple(func_out)
    if not outputs:
        return _check_no_differentiable_outputs(func, tupled_inputs, func_out,
                                                eps=eps, is_forward_ad=use_forward_ad)
<<<<<<< HEAD
    if torch.sparse.sparse_semantics.is_enabled():
        tupled_inputs_numerical = _densify(tupled_inputs)
        func_out_numerical = _as_tuple(func(*tupled_inputs_numerical))
    else:
        tupled_inputs_numerical = tupled_inputs
        func_out_numerical = func_out
=======
>>>>>>> f7f4e41d

    tupled_inputs_numerical = tupled_inputs if masked else _densify(tupled_inputs)

    numerical = _transpose(_get_numerical_jacobian(func, tupled_inputs_numerical, func_out,
                                                   eps=eps, is_forward_ad=use_forward_ad))
    # Note: [numerical vs analytical output length]
    # The numerical path returns jacobian quantity for all outputs, even if requires_grad of that
    # output is False. This behavior is necessary for _check_no_differentiable_outputs to work.
    numerical = [nj for o, nj in zip(func_out, numerical) if o.requires_grad]
    if use_forward_ad:
        analytical_forward = _get_analytical_jacobian_forward_ad(func, tupled_inputs, func_out, check_grad_dtypes=check_grad_dtypes)

        for i, n_per_out in enumerate(numerical):
            for j, n in enumerate(n_per_out):
                a = analytical_forward[j][i]
                if not _allclose_with_type_promotion(a, n.to(a.device), rtol, atol):
                    raise GradcheckError(_get_notallclose_msg(a, n, i, j, complex_indices, test_imag,
                                                              is_forward_ad=True))
    else:
        for i, o in enumerate(outputs):
            analytical = _check_analytical_jacobian_attributes(tupled_inputs, o, nondet_tol, check_grad_dtypes)

            for j, (a, n) in enumerate(zip(analytical, numerical[i])):
                if not _allclose_with_type_promotion(a, n.to(a.device), rtol, atol):
                    raise GradcheckError(_get_notallclose_msg(a, n, i, j, complex_indices, test_imag))

    return True


def _dot_with_type_promotion(u, v):
    assert u.dim() == 1 and v.dim() == 1
    return (u * v).sum()


def _allclose_with_type_promotion(a, b, rtol, atol):
    promoted_type = torch.promote_types(a.dtype, b.dtype)
    a = a.to(dtype=promoted_type)
    b = b.to(dtype=promoted_type)
    return torch.allclose(a, b, rtol, atol)


def _to_real_dtype(dtype):
    if dtype == torch.complex128:
        return torch.float64
    elif dtype == torch.complex64:
        return torch.float32
    else:
        return dtype

def _vec_from_tensor(x, generator, downcast_complex=False):
    # Create a random vector with the same number of elements as x and the same
    # dtype/device. If x is complex and downcast_complex is False, we create a
    # complex tensor with only real component.
    if x.layout == torch.sparse_coo:
        # For sparse, create a random sparse vec with random values in the same
        # indices. Make sure size is set so that it isn't inferred to be smaller.
        x_values = x._values()
        dtype = _to_real_dtype(x.dtype) if downcast_complex else x.dtype
        values = torch.rand(x_values.numel(), generator=generator) \
            .to(dtype=dtype, device=x.device) \
            .view(x_values.shape)
        values /= values.norm()
        vec = torch.sparse_coo_tensor(x._indices(), values, x.size())
    elif _is_sparse_compressed_tensor(x):
        if x.layout in {torch.sparse_csr, torch.sparse_bsr}:
            compressed_indices, plain_indices = x.crow_indices(), x.col_indices()
        else:
            compressed_indices, plain_indices = x.ccol_indices(), x.row_indices()
        x_values = x.values()
        dtype = _to_real_dtype(x.dtype) if downcast_complex else x.dtype
        values = torch.rand(x_values.numel(), generator=generator) \
            .to(dtype=dtype, device=x.device) \
            .view(x_values.shape)
        values /= values.norm()
        vec = torch.sparse_compressed_tensor(compressed_indices, plain_indices, values, x.size(), layout=x.layout)
    else:
        dtype = _to_real_dtype(x.dtype) if downcast_complex else x.dtype
        vec = torch.rand(x.numel(), generator=generator).to(dtype=dtype, device=x.device)
        vec /= vec.norm()
    return vec


def _get_inp_tensors(tupled_inputs):
    inp_idx_tup = [(i, t) for i, t in enumerate(tupled_inputs) if is_tensor_like(t) and t.requires_grad]
    return [tup[0] for tup in inp_idx_tup], [tup[1] for tup in inp_idx_tup]


def _adjusted_atol(atol, u, v):
    # In slow gradcheck, we compare A and B element-wise, i.e., for some a, b we
    # allow: |a - b| < atol + rtol * b. But since we now compare q1 = v^T A u and
    # q2 = v^T B u, we must allow |q1 - q2| < v^T E u + rtol * v^T B u, where E is
    # the correctly sized matrix in which each entry is atol.
    #
    # We see that atol needs to be scaled by v^T M u (where M is an all-ones M x N
    # matrix): v^T M u = \sum_{i} \sum_{j} u_i * v_j = (\sum_{i} u_i)(\sum_{i} v_i)
    # TODO: properly handle case when u is tuple instead of only taking first element
    u = u[0] if isinstance(u, tuple) else u
    sum_u = u.sum()
    sum_v = 1. if v is None else v.sum()
    return atol * float(sum_u) * float(sum_v)


FAST_FAIL_SLOW_OK_MSG = """
Fast gradcheck failed but element-wise differences are small. This means that the
test might've passed in slow_mode!

If you are adding a new operator, please file an issue and then use one of the
workarounds. The workaround depends on how your test invokes gradcheck/gradgradcheck:

If the test
- manually invokes gradcheck/gradgradcheck, then call gradcheck/gradgradcheck
  with `fast_mode=False` as a keyword argument.
- is OpInfo-based (e.g., in test_ops_gradients.py), then modify the OpInfo for the test
  to have `gradcheck_fast_mode=False`
- is a Module test (e.g., in common_nn.py), then modify the corresponding
  module_test entry to have `gradcheck_fast_mode=False`
""".strip()


def _run_slow_mode_and_get_error(func, tupled_inputs, outputs, input_idx, output_idx, rtol, atol, is_forward_ad):
    # Compute jacobians in slow mode for better error message
    slow_numerical = _get_numerical_jacobian(func, tupled_inputs, outputs, is_forward_ad=is_forward_ad)[input_idx][output_idx]
    if is_forward_ad:
        def new_fn(inp):
            new_inputs = list(tupled_inputs)
            new_inputs[input_idx] = inp
            return _as_tuple(func(*new_inputs))[output_idx]
        slow_analytical = _get_analytical_jacobian_forward_ad(new_fn, (tupled_inputs[input_idx],), (outputs[output_idx],))[0][0]
    else:
        slow_analytical = _get_analytical_jacobian(tupled_inputs, outputs, input_idx, output_idx)


    # Assume jacobians are non-empty and have the same shape
    slow_max_diff = (slow_numerical - slow_analytical).abs().max()

    slow_allclose = torch.allclose(slow_analytical, slow_numerical, rtol, atol)
    msg = ("\nThe above quantities relating the numerical and analytical jacobians are computed \n"
           "in fast mode. See: https://github.com/pytorch/pytorch/issues/53876 for more background \n"
           "about fast mode. Below, we recompute numerical and analytical jacobians in slow mode:\n\n"
           f"Numerical:\n {slow_numerical}\n"
           f"Analytical:\n{slow_analytical}\n\n"
           f"The max per-element difference (slow mode) is: {slow_max_diff}.\n")
    if slow_allclose:
        # Slow gradcheck would've passed!
        msg += FAST_FAIL_SLOW_OK_MSG
    return msg


def _to_flat_dense_if_sparse(tensor):
    if _is_sparse_any_tensor(tensor):
        return tensor.to_dense().reshape(-1)
    else:
        return tensor


def _make_vectors(inp_tensors, outputs, *, use_forward_ad):
    # Use our own generator to avoid messing with the user's RNG state
    g_cpu = torch.Generator()
    all_u = []
    all_u_dense = []
    for inp in inp_tensors:
        ur = _vec_from_tensor(inp, g_cpu, True)
        ur_dense = _to_flat_dense_if_sparse(ur)
        if inp.is_complex():
            ui = _vec_from_tensor(inp, g_cpu, True)
            all_u.append((ur, ui))
            ui_dense = _to_flat_dense_if_sparse(ui)
            all_u_dense.append((ur_dense, ui_dense))
        else:
            all_u.append(ur)
            all_u_dense.append(ur_dense)
    all_v = None if use_forward_ad else [_vec_from_tensor(out, g_cpu) for out in outputs]
    return all_v, all_u, all_u_dense


def _check_analytical_numerical_equal(all_analytical, all_numerical, complex_indices, tupled_inputs, outputs,
                                      func, all_v, all_u, rtol, atol, test_imag, *, is_forward_ad=False):
    for i, all_numerical_for_input_i in enumerate(all_numerical):
        for j, n in enumerate(all_numerical_for_input_i):
            # Forward AD generates the transpose of what this function expects
            if is_forward_ad:
                a = all_analytical[i][j]
            else:
                a = all_analytical[j][i]
            n = n.to(device=a.device)
            updated_atol = _adjusted_atol(atol, all_u[i], all_v[j] if all_v else None)
            if not _allclose_with_type_promotion(a, n.to(a.device), rtol, updated_atol):
                jacobians_str = _run_slow_mode_and_get_error(func, tupled_inputs, outputs, i, j, rtol, atol, is_forward_ad)
                raise GradcheckError(_get_notallclose_msg(a, n, j, i, complex_indices, test_imag, is_forward_ad) + jacobians_str)


def _fast_gradcheck(func, func_out, inputs, outputs, eps, rtol,
                    atol, check_grad_dtypes, nondet_tol, *, use_forward_ad=False, complex_indices=None, test_imag=False):
    # See https://github.com/pytorch/pytorch/issues/53876 for details
    inp_tensors_idx, inp_tensors = _get_inp_tensors(inputs)
    # Backward mode computes v^T * J (VJP)
    # Since we computed J * u (JVP) through finite difference method, we perform an equality check
    # between VJP * u, v * JVP
    # ----
    # Forward mode computes J * u (JVP)
    # Since we already compute JVP through finite difference method,
    # we don't need v for correctness check here as asserted below
    all_v, all_u, all_u_dense = _make_vectors(inp_tensors, outputs, use_forward_ad=use_forward_ad)

<<<<<<< HEAD
    if torch.sparse.sparse_semantics.is_enabled():
        inputs_numerical = _densify(inputs)
        func_out_numerical = _as_tuple(func(*inputs_numerical))
        _, inp_tensors_numerical = _get_inp_tensors(inputs_numerical)
        all_u_numerical, all_v_numerical = _densify((all_u, all_v))
    else:
        inputs_numerical = inputs
        func_out_numerical = func_out
        all_u_numerical, all_v_numerical = all_u, all_v
=======
    inputs_numerical, all_u_numerical, all_v_numerical = (inputs, all_u, all_v) if masked else _densify((inputs, all_u, all_v))
>>>>>>> f7f4e41d

    numerical_vJu = _get_numerical_vJu(func, inputs_numerical, inp_tensors_idx, func_out,
                                       all_u_numerical, all_v_numerical, eps, is_forward_ad=use_forward_ad)
    # TODO: replicate https://github.com/pytorch/pytorch/pull/77743 for fast gradcheck as well
    if use_forward_ad:
        assert all_v is None
        analytical_vJu = _get_analytical_jacobian_forward_ad(func, inputs, _as_tuple(func_out),
                                                             all_u=all_u, check_grad_dtypes=check_grad_dtypes)
    else:
        if not outputs:
            _check_no_differentiable_outputs_fast(func, func_out, inputs, inp_tensors_idx, all_u, eps, nondet_tol)

        analytical_vJu = _get_analytical_vJu_backward_mode(inputs, outputs, nondet_tol, check_grad_dtypes, all_v, all_u_dense)

    _check_analytical_numerical_equal(analytical_vJu, numerical_vJu, complex_indices,
                                      inputs, outputs, func, all_v, all_u, rtol, atol, test_imag, is_forward_ad=use_forward_ad)

    return True


# Note [VarArg of Tensors]
# ~~~~~~~~~~~~~~~~~~~~~~~~
# 'func' accepts a vararg of tensors, which isn't expressable in the type system at the moment.
# If https://mypy.readthedocs.io/en/latest/additional_features.html?highlight=callable#extended-callable-types is accepted,
# the '...' first argument of Callable can be replaced with VarArg(Tensor).
# For now, we permit any input.
# the '...' first argument of Callable can be replaced with VarArg(Tensor).
# For now, we permit any input.
def gradcheck(
    func: Callable[..., Union[_TensorOrTensors]],  # See Note [VarArg of Tensors]
    inputs: _TensorOrTensors,
    *,
    eps: float = 1e-6,
    atol: float = 1e-5,
    rtol: float = 1e-3,
    raise_exception: bool = True,
    check_sparse_nnz: bool = False,
    nondet_tol: float = 0.0,
    check_undefined_grad: bool = True,
    check_grad_dtypes: bool = False,
    check_batched_grad: bool = False,
    check_batched_forward_grad: bool = False,
    check_forward_ad: bool = False,
    check_backward_ad: bool = True,
    fast_mode: bool = False,
    masked: bool = None,
) -> bool:
    r"""Check gradients computed via small finite differences against analytical
    gradients w.r.t. tensors in :attr:`inputs` that are of floating point or complex type
    and with ``requires_grad=True``.

    The check between numerical and analytical gradients uses :func:`~torch.allclose`.

    For most of the complex functions we consider for optimization purposes, no notion of
    Jacobian exists. Instead, gradcheck verifies if the numerical and analytical values of
    the Wirtinger and Conjugate Wirtinger derivatives are consistent. Because the gradient
    computation is done under the assumption that the overall function has a real-valued
    output, we treat functions with complex output in a special way. For these functions,
    gradcheck is applied to two real-valued functions corresponding to taking the real
    components of the complex outputs for the first, and taking the imaginary components
    of the complex outputs for the second. For more details, check out
    :ref:`complex_autograd-doc`.

    .. note::
        The default values are designed for :attr:`input` of double precision.
        This check will likely fail if :attr:`input` is of less precision, e.g.,
        ``FloatTensor``.

    .. warning::
       If any checked tensor in :attr:`input` has overlapping memory, i.e.,
       different indices pointing to the same memory address (e.g., from
       :func:`torch.expand`), this check will likely fail because the numerical
       gradients computed by point perturbation at such indices will change
       values at all other indices that share the same memory address.

    Args:
        func (function): a Python function that takes Tensor inputs and returns
            a Tensor or a tuple of Tensors
        inputs (tuple of Tensor or Tensor): inputs to the function
        eps (float, optional): perturbation for finite differences
        atol (float, optional): absolute tolerance
        rtol (float, optional): relative tolerance
        raise_exception (bool, optional): indicating whether to raise an exception if
            the check fails. The exception gives more information about the
            exact nature of the failure. This is helpful when debugging gradchecks.
        check_sparse_nnz (bool, optional): if True, gradcheck allows for SparseTensor input,
            and for any SparseTensor at input, gradcheck will perform check at nnz positions only.
        nondet_tol (float, optional): tolerance for non-determinism. When running
            identical inputs through the differentiation, the results must either match
            exactly (default, 0.0) or be within this tolerance.
        check_undefined_grad (bool, optional): if True, check if undefined output grads
            are supported and treated as zeros, for ``Tensor`` outputs.
        check_batched_grad (bool, optional): if True, check if we can compute
            batched gradients using prototype vmap support. Defaults to False.
        check_batched_forward_grad (bool, optional): if True, checks if we can compute
            batched forward gradients using forward ad and prototype vmap support. Defaults to False.
        check_forward_ad (bool, optional): if True, check that the gradients computed with forward
            mode AD match the numerical ones. Defaults to False.
        check_backward_ad (bool, optional): if False, do not perform any checks that rely on
            backward mode AD to be implemented. Defaults to True.
        fast_mode (bool, optional): Fast mode for gradcheck and gradgradcheck is currently only
            implemented for R to R functions. If none of the inputs and outputs are complex
            a faster implementation of gradcheck that no longer computes the entire jacobian
            is run; otherwise, we fall back to the slow implementation.
        masked (bool, optional): if True, the gradients of unspecified elements of
            sparse tensors are masked out (default, False).
    Returns:
        True if all differences satisfy allclose condition
    """
    assert check_forward_ad or check_backward_ad, \
        "Expected at least one of check_forward_ad or check_backward_ad to be True"
    assert not (check_batched_grad and not check_backward_ad), (
        "Setting check_batched_grad=True requires check_backward_ad to be True")
    assert not (check_batched_forward_grad and not check_forward_ad), (
        "Setting check_batched_forward_grad=True requires check_forward_ad to be True")
    args = locals().copy()
    args.pop("raise_exception")
    args.pop("masked")
    if masked is None:
        masked = not torch.sparse.sparse_semantics.is_enabled()
    with torch.sparse.sparse_semantics(not masked):
        assert torch.sparse.sparse_semantics.is_enabled() != masked
        if not raise_exception:
            try:
                return _gradcheck_helper(**args)
            except GradcheckError as e:
                return False
        else:
            return _gradcheck_helper(**args)


def _gradcheck_helper(func, inputs, eps, atol, rtol, check_sparse_nnz, nondet_tol, check_undefined_grad,
                      check_grad_dtypes, check_batched_grad, check_batched_forward_grad, check_forward_ad,
                      check_backward_ad, fast_mode):
    tupled_inputs = _as_tuple(inputs)
    _check_inputs(tupled_inputs, check_sparse_nnz)

    func_out = func(*tupled_inputs)
    outputs = _differentiable_outputs(func_out)
    _check_outputs(outputs)

    gradcheck_fn = _fast_gradcheck if fast_mode else _slow_gradcheck
    _gradcheck_real_imag(gradcheck_fn, func, func_out, tupled_inputs, outputs, eps,
                         rtol, atol, check_grad_dtypes, check_forward_ad=check_forward_ad,
                         check_backward_ad=check_backward_ad, nondet_tol=nondet_tol,
                         check_undefined_grad=check_undefined_grad)

    if check_batched_forward_grad:
        _test_batched_grad_forward_ad(func, tupled_inputs)

    # Short circuit because remaining tests rely on backward AD to be implemented
    if not check_backward_ad:
        return True

    for i, o in enumerate(outputs):
        if check_batched_grad:
            _test_batched_grad(tupled_inputs, o, i)

    _test_backward_mul_by_grad_output(outputs, tupled_inputs, check_sparse_nnz)

    if check_undefined_grad and check_backward_ad:
        _test_undefined_backward_mode(func, outputs, tupled_inputs)
    return True


def gradgradcheck(
    func: Callable[..., _TensorOrTensors],  # See Note [VarArg of Tensors]
    inputs: _TensorOrTensors,
    grad_outputs: Optional[_TensorOrTensors] = None,
    *,
    eps: float = 1e-6,
    atol: float = 1e-5,
    rtol: float = 1e-3,
    gen_non_contig_grad_outputs: bool = False,
    raise_exception: bool = True,
    nondet_tol: float = 0.0,
    check_undefined_grad: bool = True,
    check_grad_dtypes: bool = False,
    check_batched_grad: bool = False,
    check_fwd_over_rev: bool = False,
    check_rev_over_rev: bool = True,
    fast_mode: bool = False,
    masked: bool = None,
) -> bool:
    r"""Check gradients of gradients computed via small finite differences
    against analytical gradients w.r.t. tensors in :attr:`inputs` and
    :attr:`grad_outputs` that are of floating point or complex type and with
    ``requires_grad=True``.

    This function checks that backpropagating through the gradients computed
    to the given :attr:`grad_outputs` are correct.

    The check between numerical and analytical gradients uses :func:`~torch.allclose`.

    .. note::
        The default values are designed for :attr:`input` and
        :attr:`grad_outputs` of double precision. This check will likely fail if
        they are of less precision, e.g., ``FloatTensor``.

    .. warning::
       If any checked tensor in :attr:`input` and :attr:`grad_outputs` has
       overlapping memory, i.e., different indices pointing to the same memory
       address (e.g., from :func:`torch.expand`), this check will likely fail
       because the numerical gradients computed by point perturbation at such
       indices will change values at all other indices that share the same
       memory address.

    Args:
        func (function): a Python function that takes Tensor inputs and returns
            a Tensor or a tuple of Tensors
        inputs (tuple of Tensor or Tensor): inputs to the function
        grad_outputs (tuple of Tensor or Tensor, optional): The gradients with
            respect to the function's outputs.
        eps (float, optional): perturbation for finite differences
        atol (float, optional): absolute tolerance
        rtol (float, optional): relative tolerance
        gen_non_contig_grad_outputs (bool, optional): if :attr:`grad_outputs` is
            ``None`` and :attr:`gen_non_contig_grad_outputs` is ``True``, the
            randomly generated gradient outputs are made to be noncontiguous
        raise_exception (bool, optional): indicating whether to raise an exception if
            the check fails. The exception gives more information about the
            exact nature of the failure. This is helpful when debugging gradchecks.
        nondet_tol (float, optional): tolerance for non-determinism. When running
            identical inputs through the differentiation, the results must either match
            exactly (default, 0.0) or be within this tolerance. Note that a small amount
            of nondeterminism in the gradient will lead to larger inaccuracies in
            the second derivative.
        check_undefined_grad (bool, optional): if True, check if undefined output grads
            are supported and treated as zeros
        check_batched_grad (bool, optional): if True, check if we can compute
            batched gradients using prototype vmap support. Defaults to False.
        fast_mode (bool, optional): if True, run a faster implementation of gradgradcheck that
            no longer computes the entire jacobian.
        masked (bool, optional): if True, the gradients of unspecified elements of
            sparse tensors are masked out (default, False).
    Returns:
        True if all differences satisfy allclose condition
    """
    assert check_fwd_over_rev or check_rev_over_rev, \
        "Expected at least one of check_fwd_over_rev or check_rev_over_rev to be True"
    assert not (check_undefined_grad and not check_rev_over_rev), \
        "Setting check_undefined_grad=True requires check_rev_over_rev to be True"
    assert not (check_batched_grad and not check_rev_over_rev), (
        "Setting check_batched_grad=True requires check_rev_over_rev to be True")
    # TODO: do we want to test this too?
    # assert not (check_batched_forward_grad and not check_fwd_over_rev), (
    #     "Setting check_batched_forward_grad=True requires check_fwd_over_rev to be True")
    tupled_inputs = _as_tuple(inputs)

    if grad_outputs is None:
        # If grad_outputs is not specified, create random Tensors of the same shape, type, and device as the outputs

        outputs = _differentiable_outputs(func(*tupled_inputs))
        tupled_grad_outputs = tuple(
            torch.testing.make_tensor(
                x.shape,
                dtype=x.dtype if x.is_floating_point() or x.is_complex() else torch.double,
                device=x.device,
                low=-1,
                high=1,
                requires_grad=True,
                noncontiguous=gen_non_contig_grad_outputs,
            )
            for x in outputs
        )
    else:
        tupled_grad_outputs = _as_tuple(grad_outputs)

    num_outputs = len(tupled_grad_outputs)

    # NB: We need to save the requires_grad information about the inputs here because gradcheck detaches inputs
    #     before running forward mode AD
    diff_input_args_indices = {i for i, x in enumerate(tupled_inputs) if is_tensor_like(x) and x.requires_grad}
    diff_grad_output_indices = {i for i, x in enumerate(tupled_grad_outputs) if x.requires_grad}

    def new_func(*args):
        # Restore the requires_grad information
        input_args = tuple(x.requires_grad_() if i in diff_input_args_indices else x for i, x in enumerate(args[:-num_outputs]))
        outputs = _differentiable_outputs(func(*input_args))
        grad_outputs = tuple(x.requires_grad_() if i in diff_grad_output_indices else x for i, x in enumerate(args[-num_outputs:]))
        diff_input_args = tuple(x for i, x in enumerate(input_args) if i in diff_input_args_indices)
        grad_inputs = torch.autograd.grad(outputs, diff_input_args, grad_outputs, create_graph=True,
                                          allow_unused=True)
        grad_inputs = tuple(g for g in grad_inputs if g is not None)
        return grad_inputs

    return gradcheck(
        new_func, tupled_inputs + tupled_grad_outputs, eps=eps, atol=atol, rtol=rtol, raise_exception=raise_exception,
        nondet_tol=nondet_tol, check_undefined_grad=check_undefined_grad,
        check_grad_dtypes=check_grad_dtypes, check_batched_grad=check_batched_grad, fast_mode=fast_mode,
        check_forward_ad=check_fwd_over_rev, check_backward_ad=check_rev_over_rev, masked=masked)<|MERGE_RESOLUTION|>--- conflicted
+++ resolved
@@ -1213,16 +1213,8 @@
     if not outputs:
         return _check_no_differentiable_outputs(func, tupled_inputs, func_out,
                                                 eps=eps, is_forward_ad=use_forward_ad)
-<<<<<<< HEAD
-    if torch.sparse.sparse_semantics.is_enabled():
-        tupled_inputs_numerical = _densify(tupled_inputs)
-        func_out_numerical = _as_tuple(func(*tupled_inputs_numerical))
-    else:
-        tupled_inputs_numerical = tupled_inputs
-        func_out_numerical = func_out
-=======
->>>>>>> f7f4e41d
-
+
+    masked = not torch.sparse.sparse_semantics.is_enabled()
     tupled_inputs_numerical = tupled_inputs if masked else _densify(tupled_inputs)
 
     numerical = _transpose(_get_numerical_jacobian(func, tupled_inputs_numerical, func_out,
@@ -1426,19 +1418,8 @@
     # we don't need v for correctness check here as asserted below
     all_v, all_u, all_u_dense = _make_vectors(inp_tensors, outputs, use_forward_ad=use_forward_ad)
 
-<<<<<<< HEAD
-    if torch.sparse.sparse_semantics.is_enabled():
-        inputs_numerical = _densify(inputs)
-        func_out_numerical = _as_tuple(func(*inputs_numerical))
-        _, inp_tensors_numerical = _get_inp_tensors(inputs_numerical)
-        all_u_numerical, all_v_numerical = _densify((all_u, all_v))
-    else:
-        inputs_numerical = inputs
-        func_out_numerical = func_out
-        all_u_numerical, all_v_numerical = all_u, all_v
-=======
+    masked = not torch.sparse.sparse_semantics.is_enabled()
     inputs_numerical, all_u_numerical, all_v_numerical = (inputs, all_u, all_v) if masked else _densify((inputs, all_u, all_v))
->>>>>>> f7f4e41d
 
     numerical_vJu = _get_numerical_vJu(func, inputs_numerical, inp_tensors_idx, func_out,
                                        all_u_numerical, all_v_numerical, eps, is_forward_ad=use_forward_ad)
