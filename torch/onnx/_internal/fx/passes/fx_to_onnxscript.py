--- conflicted
+++ resolved
@@ -5,31 +5,23 @@
 import operator
 
 import re
-<<<<<<< HEAD
-import warnings
-=======
 import types
->>>>>>> 28621208
 from types import FunctionType
 
 from typing import Any, Callable, Dict, List, Optional, Tuple, Union
 
 import onnxscript  # type: ignore[import]
-from onnxscript import evaluator  # type: ignore[import]
+from onnxscript import evaluator, opset18  # type: ignore[import]
 from onnxscript.function_libs.torch_aten import graph_building  # type: ignore[import]
 
 import torch
 import torch.fx
+from torch._subclasses import fake_tensor
 
 from torch.onnx import _type_utils
-<<<<<<< HEAD
-from torch.onnx._internal import _beartype, onnx_proto_utils
-from torch.onnx._internal.fx import diagnostics, function_dispatcher, options
-=======
 from torch.onnx._internal import _beartype
 from torch.onnx._internal.exporter import ResolvedExportOptions
 from torch.onnx._internal.fx import diagnostics, function_dispatcher, op_validation
->>>>>>> 28621208
 from torch.utils import _pytree
 
 
@@ -119,7 +111,14 @@
     return None
 
 
-def _retrieve_or_adapt_input_to_graph_set(fx_node_arg, fx_name_to_onnxscipt_value):
+@_beartype.beartype
+def _retrieve_or_adapt_input_to_graph_set(
+    fx_node_arg: _type_utils.Argument,
+    fx_name_to_onnxscript_value: Dict[
+        str, Union[torch._C.Value, Tuple[torch._C.Value, ...]]
+    ],
+    tracer: graph_building.TorchScriptTracingEvaluator,
+):
     """Map FX value to TorchScript value.
 
     When creating TorchScript graph from FX graph, we need a mapping from FX variable
@@ -131,12 +130,8 @@
         # 1. fx_node_arg is a torch.fx.Node, which means
         #    fx_node_arg stands for the output of that torch.fx.Node.
         # 2. fx_node_arg (variable in torch.fx.Graph) is be mapped to
-        #    torch.jit.Value, fx_name_to_onnxscipt_value[fx_node_arg.name],
+        #    torch.jit.Value, fx_name_to_onnxscript_value[fx_node_arg.name],
         #    in TorchScript graph.
-<<<<<<< HEAD
-        onnx_tensor = fx_name_to_onnxscipt_value[onnx_tensor.name]
-    elif isinstance(onnx_tensor, torch.dtype):
-=======
         return fx_name_to_onnxscript_value[onnx_tensor.name]
     if isinstance(onnx_tensor, (tuple, list)) and any(
         isinstance(node, torch.fx.Node) and isinstance(node.meta["val"], torch.SymInt)
@@ -183,9 +178,9 @@
             sequence_elements.append(fx_name_to_onnxscript_value[tensor.name])
         return sequence_elements
     if isinstance(onnx_tensor, torch.dtype):
->>>>>>> 28621208
         onnx_tensor = int(_type_utils.JitScalarType.from_dtype(onnx_tensor).onnx_type())
 
+    # all other cases, we do nothing.
     return onnx_tensor
 
 
@@ -214,14 +209,20 @@
     return filtered
 
 
+@_beartype.beartype
 def _fill_tensor_meta(
-    onnxscript_values,
+    onnxscript_values: Union[
+        graph_building.TorchScriptTensor, Tuple[graph_building.TorchScriptTensor, ...]
+    ],
     name: str,
-    expected_values: Union[torch.Tensor, Tuple[torch.Tensor, ...]],
+    expected_values: Union[
+        fake_tensor.FakeTensor,
+        torch.SymInt,
+        torch.SymFloat,
+        List[fake_tensor.FakeTensor],
+    ],
 ):
     """Fill the meta information of onnxscript_values with that from the fx FakeTensor."""
-<<<<<<< HEAD
-=======
 
     # NOTE(titaiwang): Type of expected_values is showing what we support right now.
     # Currently, we only expect FakeTensor and SymInt in the graph.
@@ -236,44 +237,23 @@
     ):
         return
 
->>>>>>> 28621208
     flat_onnxscript_values, _ = _pytree.tree_flatten(onnxscript_values)
     flat_expected_values, _ = _pytree.tree_flatten(expected_values)
     for i, (onnxscript_value, expected_value) in enumerate(
         zip(flat_onnxscript_values, flat_expected_values)
     ):
-<<<<<<< HEAD
-        # Only set shape for now as we don't need type information.
-        onnxscript_value.shape = tuple(expected_value.size())
-=======
         # We set node output sizes to be dynamic to continue the model conversion,
         # and inputs are also set to be dynamic in add_input().
         onnxscript_value.shape = tuple(
             [dim if isinstance(dim, int) else None for dim in expected_value.size()]
         )
         onnxscript_value.dtype = expected_value.dtype
->>>>>>> 28621208
         if i > 0:
             onnxscript_value.name = f"{name}_{i}"
         else:
             onnxscript_value.name = name
 
 
-<<<<<<< HEAD
-def _wrap_fx_args_as_onnxscript_args(
-    node: torch.fx.Node,
-    fx_name_to_onnxscipt_value: Dict[
-        str, Union[torch._C.Value, Tuple[torch._C.Value, ...]]
-    ],
-) -> Tuple[tuple, dict, tuple, dict]:
-    """Map all FX arguments of a node to arguments in TorchScript graph."""
-
-    # This function assumes the order of arguments in FX op is the
-    # same as the order of arguments in TorchScript op.
-    # (1) Complete the arguments with default values.
-    complete_args: List[Any] = []
-    complete_kwargs: Dict[str, Any] = {}
-=======
 @_beartype.beartype
 def _fill_in_default_kwargs(
     node: torch.fx.Node,
@@ -294,21 +274,15 @@
     complete_args: List[_type_utils.Argument] = []
     complete_kwargs: Dict[str, _type_utils.Argument] = {}
 
->>>>>>> 28621208
     if inspect.isbuiltin(node.target):
         complete_args = list(node.args)
     else:
-        for i, expected_arg in enumerate(node.target._schema.arguments):  # type: ignore[union-attr]
+        for i, expected_arg in enumerate(node_schema.arguments):
             if i < len(node.args):
                 complete_args.append(node.args[i])
+            elif expected_arg.name in node.kwargs:
+                complete_kwargs[expected_arg.name] = node.kwargs[expected_arg.name]
             else:
-<<<<<<< HEAD
-                if expected_arg.name in node.kwargs:
-                    complete_kwargs[expected_arg.name] = node.kwargs[expected_arg.name]
-                else:
-                    # Get default from schema.
-                    complete_kwargs[expected_arg.name] = expected_arg.default_value
-=======
                 # Get default from schema.
                 complete_kwargs[expected_arg.name] = expected_arg.default_value
 
@@ -325,40 +299,14 @@
     tracer: graph_building.TorchScriptTracingEvaluator,
 ) -> Tuple[tuple, dict]:
     """Map all FX arguments of a node to arguments in TorchScript graph."""
->>>>>>> 28621208
 
     onnxscript_args = tuple(
-        _retrieve_or_adapt_input_to_graph_set(arg, fx_name_to_onnxscipt_value)
+        _retrieve_or_adapt_input_to_graph_set(arg, fx_name_to_onnxscript_value, tracer)
         for arg in complete_args
     )
     onnxscript_kwargs = filter_incompatible_and_dtype_convert_kwargs(complete_kwargs)
 
-<<<<<<< HEAD
-    # prepare torch format args and kwargs for op-level validation
-    # Use fake tensor to create real tensor to feed in ops
-    torch_args = []
-    for arg in complete_args:
-        if isinstance(arg, torch.fx.Node):
-            # Create a concreate test tensor based on the fake tensor
-            with torch.utils._mode_utils.no_dispatch():
-                # TODO(titaiwang): The assumption of torch.float might not be true, eg: aten_where needs BOOL in input_args
-                # fx_name_to_onnxscipt_value could help?
-                if isinstance(arg.meta["val"], list):
-                    for meta_value in arg.meta["val"]:
-                        torch_args.append(
-                            torch.randn_like(meta_value, dtype=torch.float)
-                        )
-                else:
-                    torch_args.append(
-                        torch.randn_like(arg.meta["val"], dtype=torch.float)
-                    )
-        else:
-            torch_args.append(arg)
-    torch_kwargs = complete_kwargs
-    return (onnxscript_args, onnxscript_kwargs, tuple(torch_args), torch_kwargs)
-=======
     return onnxscript_args, onnxscript_kwargs
->>>>>>> 28621208
 
 
 @_beartype.beartype
@@ -370,12 +318,12 @@
 def _export_fx_node_to_onnxscript(
     node: torch.fx.Node,
     onnxscript_graph: graph_building.TorchScriptGraph,
-    fx_name_to_onnxscipt_value: Dict[
+    fx_name_to_onnxscript_value: Dict[
         str, Union[torch._C.Value, Tuple[torch._C.Value, ...]]
     ],
     tracer: graph_building.TorchScriptTracingEvaluator,
     fx_module_with_metadata: torch.fx.GraphModule,
-    options: options.ExportOptions,
+    options: ResolvedExportOptions,
 ):
     # Record stack trace of node in diagnostic.
     node_stack_trace = node.stack_trace
@@ -392,24 +340,32 @@
 
     if node.op == "placeholder":
         # Input of graph.
-        output = onnxscript_graph.add_input(
-            input_name=node.name,
-            # The node.meta["val"] is generated by FakeTensorProp.
-            input_value=node.meta["val"],
-        )
+        # The node.meta["val"] is generated by FakeTensorProp.
+        # NOTE: add_input() intends to create nodes with shape/type
+        fake_tensor = node.meta.get("val", None)
+        if fake_tensor is None:
+            output = onnxscript_graph.add_input(
+                input_name=None,
+            )
+        else:
+            output = onnxscript_graph.add_input(
+                input_name=node.name,
+                shape=fake_tensor.shape,
+                dtype=fake_tensor.dtype,
+            )
         assert (
             output is not None
         ), f"Node creates None with target={node.target} and name={node.name}"
         assert isinstance(output, graph_building.TorchScriptTensor)
         assert isinstance(output, onnxscript.tensor.Tensor)
 
-        fx_name_to_onnxscipt_value[node.name] = output
+        fx_name_to_onnxscript_value[node.name] = output
     elif node.op == "call_function":
         # aten ops and other stateless functions.
         if node.target == operator.getitem and isinstance(
-            fx_name_to_onnxscipt_value[node.args[0].name], tuple  # type: ignore[union-attr]
+            fx_name_to_onnxscript_value[node.args[0].name], tuple  # type: ignore[union-attr]
         ):
-            onnx_tensor_tuple = fx_name_to_onnxscipt_value[node.args[0].name]  # type: ignore[union-attr]
+            onnx_tensor_tuple = fx_name_to_onnxscript_value[node.args[0].name]  # type: ignore[union-attr]
             index = node.args[1]
             output = onnx_tensor_tuple[index]  # type: ignore[index]
             assert (
@@ -419,18 +375,52 @@
                 output
             )
 
-            fx_name_to_onnxscipt_value[node.name] = output
+            fx_name_to_onnxscript_value[node.name] = output
             return
-
         if node.target == operator.getitem:
             # __getitem__ on Tensor or Sequence of tensors. Not tuple.
             exporter_key = "getitem"
+        elif (
+            isinstance(node.target, types.BuiltinFunctionType)
+            and node.target
+            in function_dispatcher._SYMINT_SYMFLOAT_BUILTIN_TO_EXPORTER_KEY_TABLE
+        ):
+            for node_arg in node.args:
+                if (not isinstance(node_arg, (torch.fx.Node, int, float))) or (
+                    isinstance(node_arg, torch.fx.Node)
+                    and not isinstance(
+                        node_arg.meta["val"], (torch.SymInt, torch.SymFloat)
+                    )
+                ):
+                    raise ValueError(
+                        f"Unsupported node arg: {node_arg} with builtin function: {node.target},"
+                        " only int/float/SymInt/SymFloat is supported with built-in ops!"
+                    )
+
+            # symbolic fx.graph contains built-in functions to calculate python values.
+            exporter_key = function_dispatcher._SYMINT_SYMFLOAT_BUILTIN_TO_EXPORTER_KEY_TABLE[
+                node.target  # type: ignore[index]
+            ]
         elif (
             isinstance(node.target, torch._ops.OpOverload)
             and node.target in function_dispatcher._OP_OVERLOAD_TO_EXPORTER_KEY_TABLE
         ):
             exporter_key = function_dispatcher._OP_OVERLOAD_TO_EXPORTER_KEY_TABLE[
                 node.target
+            ]
+        elif isinstance(node.target, torch._ops.OpOverloadPacket):
+            # aten::sym_size is the only OverloadPacket that we support.
+            # schema: aten::sym_size(Tensor self, int dim) -> Tensor
+            if node.target != torch.ops.aten.sym_size:
+                raise ValueError(
+                    f"Unsupported OverloadPacket: {node.target}, aten.sym_size is the only allowed OverloadPacket!"
+                )
+            # TODO(titaiwang): aten::sym_size has overload, but fx graph is using
+            # overloadpacket for some reasons.
+            # https://github.com/pytorch/pytorch/issues/97201
+            # We manually assigned overload for aten::sym_size.
+            exporter_key = function_dispatcher._OP_OVERLOAD_TO_EXPORTER_KEY_TABLE[
+                torch.ops.aten.sym_size.int
             ]
         else:
             raise RuntimeError(f"Unknown call_function target: {node.target}")
@@ -440,23 +430,14 @@
             raise RuntimeError(f"Cannot find function for {exporter_key}")
         # Map FX inputs to ONNX inputs and fill optional inputs with default values.
         # torch_args and torch_kwargs are for op-level validation
-<<<<<<< HEAD
-        (
-            onnx_args,
-            onnx_kwargs,
-            torch_args,
-            torch_kwargs,
-        ) = _wrap_fx_args_as_onnxscript_args(node, fx_name_to_onnxscipt_value)
-=======
         complete_args, complete_kwargs = _fill_in_default_kwargs(node)
         onnx_args, onnx_kwargs = _wrap_fx_args_as_onnxscript_args(
             complete_args, complete_kwargs, fx_name_to_onnxscript_value, tracer
         )
->>>>>>> 28621208
         with evaluator.default_as(tracer):
             output: Union[  # type: ignore[no-redef]
                 graph_building.TorchScriptTensor,
-                Tuple[graph_building.TorchScriptTensor],
+                Tuple[graph_building.TorchScriptTensor, ...],
             ] = symbolic_fn(*onnx_args, **onnx_kwargs)
         assert (
             output is not None
@@ -468,11 +449,6 @@
         assert isinstance(output, (graph_building.TorchScriptTensor, tuple)), type(
             output
         )
-<<<<<<< HEAD
-        if options.op_level_debug:
-            _validate_op_between_ort_torch(node, symbolic_fn, torch_args, torch_kwargs)
-        fx_name_to_onnxscipt_value[node.name] = output
-=======
         # NOTE(titaiwang): We bypass two kinds of ops as it's not meaningful to
         # validate them with op level debug.
         # 1. aten::sym_size: The op is simply get item from a list of tensors.
@@ -494,10 +470,9 @@
                 node_with_static_shape, symbolic_fn, torch_args, torch_kwargs
             )
         fx_name_to_onnxscript_value[node.name] = output
->>>>>>> 28621208
     elif node.op == "output":
         if isinstance(node.args[0], torch.fx.Node):
-            onnx_tensor_or_tensor_tuple = fx_name_to_onnxscipt_value[node.args[0].name]
+            onnx_tensor_or_tensor_tuple = fx_name_to_onnxscript_value[node.args[0].name]
             onnxscript_graph.register_outputs(onnx_tensor_or_tensor_tuple)
         else:
             # ONNX can't represent collection types (e.g., dictionary, tuple of tuple of
@@ -507,7 +482,7 @@
                 assert isinstance(
                     arg, torch.fx.Node
                 ), f"arg must be a torch.fx.Node, not {type(arg)}"
-                onnx_tensor_or_tensor_tuple = fx_name_to_onnxscipt_value[arg.name]
+                onnx_tensor_or_tensor_tuple = fx_name_to_onnxscript_value[arg.name]
                 onnxscript_graph.register_outputs(onnx_tensor_or_tensor_tuple)
     elif node.op == "call_method":
         # TODO(wechi): Support call_method.
@@ -529,15 +504,13 @@
                 )
             current_attr = getattr(current_attr, sub_attr_name)
 
-        input_ = onnxscript_graph.add_input(
-            input_name=node.name, input_value=current_attr
-        )
+        input_ = onnxscript_graph.add_initializer(node.name, current_attr)
+
         assert isinstance(input_, graph_building.TorchScriptTensor)
         assert isinstance(input_, onnxscript.tensor.Tensor)
-        fx_name_to_onnxscipt_value[node.name] = input_
+        fx_name_to_onnxscript_value[node.name] = input_
         # FIXME: Refactor logic getting 'current_attr'.
         assert isinstance(current_attr, torch.Tensor)
-        onnxscript_graph.add_initializer(input_.name, current_attr)
     else:
         # TODO(wechi): Support get_attr, call_module, call_method.
         raise RuntimeError(f"Found node type not defined in torch.fx: {node.op}")
@@ -546,12 +519,8 @@
 @_beartype.beartype
 @diagnostics.diagnose_call(diagnostics.rules.atenlib_fx_to_onnx)
 def export_fx_to_onnxscript(
-<<<<<<< HEAD
-    fx_module_with_metadata: torch.fx.GraphModule, options: options.ExportOptions
-=======
     fx_module_with_metadata: torch.fx.GraphModule,
     options: ResolvedExportOptions,
->>>>>>> 28621208
 ):
     """
     Export a torch.fx.GraphModule to a TorchScript graph with ONNX symbols.
@@ -570,14 +539,9 @@
     # In the following loop, a TorchScript graph is created to
     # represent the input FX graph with ONNX symbols (e.g., onnx::add).
     # To connect the values to nodes in the TorchScript graph, we maintian
-    # fx_name_to_onnxscipt_value. Basically, we want to translate
+    # fx_name_to_onnxscript_value. Basically, we want to translate
     #   fx_tensor_x (type: torch.fx.Node) -> fx_node_1 -> fx_tensor_y (type: torch.fx.Node)
     # to
-<<<<<<< HEAD
-    #   fx_name_to_onnxscipt_value[fx_tensor_x.name] -> onnx_node_1 -> fx_name_to_onnxscipt_value[fx_tensor_y.name]
-    fx_name_to_onnxscipt_value: Dict[
-        str, Union[torch._C.Value, Tuple[torch._C.Value, ...]]
-=======
     #   fx_name_to_onnxscript_value[fx_tensor_x.name] -> onnx_node_1 -> fx_name_to_onnxscript_value[fx_tensor_y.name]
     fx_name_to_onnxscript_value: Dict[
         str,
@@ -585,106 +549,16 @@
             graph_building.TorchScriptTensor,
             Tuple[graph_building.TorchScriptTensor, ...],
         ],
->>>>>>> 28621208
     ] = {}
     # node_fixed_shape is only used on op_level_debug purpose.
     for node in fx_module_with_metadata.graph.nodes:
         _export_fx_node_to_onnxscript(
             node,
             onnxscript_graph,
-            fx_name_to_onnxscipt_value,
+            fx_name_to_onnxscript_value,
             tracer,
             fx_module_with_metadata,
             options,
         )
 
-<<<<<<< HEAD
-    # Apply TorchScript's type promotion code.
-    # Ideally, we should implement our type promotion but
-    # to save time, we just reuse.
-    onnxscript_graph.apply(
-        torch._C._jit_pass_onnx_scalar_type_analysis,
-        lowprecision_cast=True,
-        opset_version=options.opset_version,
-    )
-
-    return onnxscript_graph
-
-
-@_beartype.beartype
-def _validate_op_between_ort_torch(
-    node: torch.fx.Node,
-    symbolic_fn: Union[onnxscript.OnnxFunction, Callable],
-    torch_args: tuple,
-    torch_kwargs: dict,
-):
-    """Validate the op between ONNX Runtime and PyTorch."""
-    # op-level validation
-    # Symbolic_fn should have the same output as node.target (torch ops)
-    # trace_only function is regular python function
-    function_name = (
-        symbolic_fn.name
-        if isinstance(symbolic_fn, onnxscript.OnnxFunction)
-        else symbolic_fn.__name__
-    )
-    try:
-        with evaluator.default_as(evaluator.ort_evaluator):
-            expected_outputs = node.target(*torch_args, **torch_kwargs)  # type: ignore[operator]
-            # TODO(titaiwang): Expose _convert_tensor_to_numpy and _convert_kwargs_for_onnx?
-            input_onnx = [
-                onnx_proto_utils._convert_tensor_to_numpy(x) for x in torch_args
-            ]
-            kwargs_onnx = _filter_incompatible_and_dtype_convert_kwargs(torch_kwargs)
-            ort_outputs = symbolic_fn(*input_onnx, **kwargs_onnx)
-
-            # TODO: add pytree structure comparison.
-            flattened_torch_outputs, _ = _pytree.tree_flatten(expected_outputs)
-            flattened_function_outputs, _ = _pytree.tree_flatten(ort_outputs)
-
-            assert flattened_torch_outputs
-            assert len(flattened_torch_outputs) == len(flattened_function_outputs)
-
-            for torch_output, function_output in zip(
-                flattened_torch_outputs, flattened_function_outputs
-            ):
-                try:
-                    if not isinstance(function_output, np.ndarray):
-                        # An onnxscript tensor
-                        function_output = function_output.value
-
-                    # Use torch.testing as opposed to np.testing to ensure dtypes and shapes match
-                    torch.testing.assert_close(
-                        torch.tensor(function_output).cpu(),
-                        torch_output.cpu()
-                        if isinstance(torch_output, torch.Tensor)
-                        else torch.tensor(torch_output).cpu(),
-                        rtol=1e-4,
-                        atol=1e-3,
-                    )
-
-                except AssertionError as e:
-                    warnings.warn(
-                        f"\nSuppressed AssertionError:\n{e}.\n"
-                        f"Op {node.target} has mismatch outputs. "
-                        f"Please check the implementation of {function_name}.\n"
-                    )
-                    diagnostic = diagnostics.export_context().inflight_diagnostic()
-                    diagnostic.with_additional_message(
-                        f"### Validation failed\n"
-                        f"{diagnostics.decorator.format_exception_in_markdown(e)}"
-                    )
-                    diagnostic.level = diagnostics.levels.ERROR
-    except Exception as e:
-        warnings.warn(
-            f"\nORT fails to run on Op {node.target} with error: \n{e}.\n"
-            f"Please check the implementation of {function_name}.\n"
-        )
-        diagnostic = diagnostics.export_context().inflight_diagnostic()
-        diagnostic.with_additional_message(
-            f"### Validation failed\n"
-            f"{diagnostics.decorator.format_exception_in_markdown(e)}"
-        )
-        diagnostic.level = diagnostics.levels.WARNING
-=======
-    return onnxscript_graph
->>>>>>> 28621208
+    return onnxscript_graph