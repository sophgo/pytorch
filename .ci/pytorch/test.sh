#!/bin/bash

# Required environment variable: $BUILD_ENVIRONMENT
# (This is set by default in the Docker images we build, so you don't
# need to set it yourself.

set -ex

echo "Environment variables:"
env

TORCH_INSTALL_DIR=$(python -c "import site; print(site.getsitepackages()[0])")/torch
TORCH_BIN_DIR="$TORCH_INSTALL_DIR"/bin
TORCH_LIB_DIR="$TORCH_INSTALL_DIR"/lib
TORCH_TEST_DIR="$TORCH_INSTALL_DIR"/test

BUILD_DIR="build"
BUILD_RENAMED_DIR="build_renamed"
BUILD_BIN_DIR="$BUILD_DIR"/bin

export VALGRIND=ON
# export TORCH_INDUCTOR_INSTALL_GXX=ON
if [[ "$BUILD_ENVIRONMENT" == *clang9* ]]; then
  # clang9 appears to miscompile code involving c10::optional<c10::SymInt>,
  # such that valgrind complains along these lines:
  #
  # Conditional jump or move depends on uninitialised value(s)
  #    at 0x40303A: ~optional_base (Optional.h:281)
  #    by 0x40303A: call (Dispatcher.h:448)
  #    by 0x40303A: call(at::Tensor const&, c10::ArrayRef<c10::SymInt>, c10::ArrayRef<c10::SymInt>, c10::optional<c10::SymInt>) (basic.cpp:10)
  #    by 0x403700: main (basic.cpp:16)
  #  Uninitialised value was created by a stack allocation
  #    at 0x402AAA: call(at::Tensor const&, c10::ArrayRef<c10::SymInt>, c10::ArrayRef<c10::SymInt>, c10::optional<c10::SymInt>) (basic.cpp:6)
  #
  # The problem does not appear with gcc or newer versions of clang (we tested
  # clang14).  So we suppress valgrind testing for clang9 specifically.
  # You may need to suppress it for other versions of clang if they still have
  # the bug.
  #
  # A minimal repro for the valgrind error is below:
  #
  # #include <ATen/ATen.h>
  # #include <ATen/core/dispatch/Dispatcher.h>
  #
  # using namespace at;
  #
  # Tensor call(const at::Tensor & self, c10::SymIntArrayRef size, c10::SymIntArrayRef stride, c10::optional<c10::SymInt> storage_offset) {
  #   auto op = c10::Dispatcher::singleton()
  #       .findSchemaOrThrow(at::_ops::as_strided::name, at::_ops::as_strided::overload_name)
  #       .typed<at::_ops::as_strided::schema>();
  #   return op.call(self, size, stride, storage_offset);
  # }
  #
  # int main(int argv) {
  #   Tensor b = empty({3, 4});
  #   auto z = call(b, b.sym_sizes(), b.sym_strides(), c10::nullopt);
  # }
  export VALGRIND=OFF
fi

# Get fully qualified path using realpath
if [[ "$BUILD_ENVIRONMENT" != *bazel* ]]; then
  CUSTOM_TEST_ARTIFACT_BUILD_DIR=$(realpath "${CUSTOM_TEST_ARTIFACT_BUILD_DIR:-"build/custom_test_artifacts"}")
fi


# shellcheck source=./common.sh
source "$(dirname "${BASH_SOURCE[0]}")/common.sh"

echo "Environment variables"
env

echo "Testing pytorch"

export LANG=C.UTF-8

PR_NUMBER=${PR_NUMBER:-${CIRCLE_PR_NUMBER:-}}

if [[ "$TEST_CONFIG" == 'default' ]]; then
  export CUDA_VISIBLE_DEVICES=0
  export HIP_VISIBLE_DEVICES=0
fi

if [[ "$TEST_CONFIG" == 'distributed' ]] && [[ "$BUILD_ENVIRONMENT" == *rocm* ]]; then
  export HIP_VISIBLE_DEVICES=0,1
fi

if [[ "$TEST_CONFIG" == 'slow' ]]; then
  export PYTORCH_TEST_WITH_SLOW=1
  export PYTORCH_TEST_SKIP_FAST=1
fi

if [[ "$BUILD_ENVIRONMENT" == *slow-gradcheck* ]]; then
  export PYTORCH_TEST_WITH_SLOW_GRADCHECK=1
  # TODO: slow gradcheck tests run out of memory a lot recently, so setting this
  # to run them sequentially with only one process to mitigate the issue
  export PYTORCH_TEST_CUDA_MEM_LEAK_CHECK=1
fi

if [[ "$BUILD_ENVIRONMENT" == *cuda* || "$BUILD_ENVIRONMENT" == *rocm* ]]; then
  # Used so that only cuda/rocm specific versions of tests are generated
  # mainly used so that we're not spending extra cycles testing cpu
  # devices on expensive gpu machines
  export PYTORCH_TESTING_DEVICE_ONLY_FOR="cuda"
fi

if [[ "$TEST_CONFIG" == *crossref* ]]; then
  export PYTORCH_TEST_WITH_CROSSREF=1
fi

if [[ "$BUILD_ENVIRONMENT" == *rocm* ]]; then
  # Print GPU info
  rocminfo
  rocminfo | grep -E 'Name:.*\sgfx|Marketing'
fi

if [[ "$BUILD_ENVIRONMENT" != *-bazel-* ]] ; then
  # JIT C++ extensions require ninja.
  pip_install --user "ninja==1.10.2"
  # ninja is installed in $HOME/.local/bin, e.g., /var/lib/jenkins/.local/bin for CI user jenkins
  # but this script should be runnable by any user, including root
  export PATH="$HOME/.local/bin:$PATH"
fi

# DANGER WILL ROBINSON.  The LD_PRELOAD here could cause you problems
# if you're not careful.  Check this if you made some changes and the
# ASAN test is not working
if [[ "$BUILD_ENVIRONMENT" == *asan* ]]; then
    export ASAN_OPTIONS=detect_leaks=0:symbolize=1:detect_stack_use_after_return=1:strict_init_order=true:detect_odr_violation=1:detect_container_overflow=0
    export UBSAN_OPTIONS=print_stacktrace=1
    export PYTORCH_TEST_WITH_ASAN=1
    export PYTORCH_TEST_WITH_UBSAN=1
    # TODO: Figure out how to avoid hard-coding these paths
    export ASAN_SYMBOLIZER_PATH=/usr/lib/llvm-7/bin/llvm-symbolizer
    export TORCH_USE_RTLD_GLOBAL=1
    # NB: We load libtorch.so with RTLD_GLOBAL for UBSAN, unlike our
    # default behavior.
    #
    # The reason for this is that without RTLD_GLOBAL, if we load multiple
    # libraries that depend on libtorch (as is the case with C++ extensions), we
    # will get multiple copies of libtorch in our address space.  When UBSAN is
    # turned on, it will do a bunch of virtual pointer consistency checks which
    # won't work correctly.  When this happens, you get a violation like:
    #
    #    member call on address XXXXXX which does not point to an object of
    #    type 'std::_Sp_counted_base<__gnu_cxx::_Lock_policy::_S_atomic>'
    #    XXXXXX note: object is of type
    #    'std::_Sp_counted_ptr<torch::nn::LinearImpl*, (__gnu_cxx::_Lock_policy)2>'
    #
    # (NB: the textual types of the objects here are misleading, because
    # they actually line up; it just so happens that there's two copies
    # of the type info floating around in the address space, so they
    # don't pointer compare equal.  See also
    #   https://github.com/google/sanitizers/issues/1175
    #
    # UBSAN is kind of right here: if we relied on RTTI across C++ extension
    # modules they would indeed do the wrong thing;  but in our codebase, we
    # don't use RTTI (because it doesn't work in mobile).  To appease
    # UBSAN, however, it's better if we ensure all the copies agree!
    #
    # By the way, an earlier version of this code attempted to load
    # libtorch_python.so with LD_PRELOAD, which has a similar effect of causing
    # it to be loaded globally.  This isn't really a good idea though, because
    # it depends on a ton of dynamic libraries that most programs aren't gonna
    # have, and it applies to child processes.

    # TODO: get rid of the hardcoded path
    export LD_PRELOAD=/usr/lib/llvm-7/lib/clang/7.0.1/lib/linux/libclang_rt.asan-x86_64.so
    # Increase stack size, because ASAN red zones use more stack
    ulimit -s 81920

    (cd test && python -c "import torch; print(torch.__version__, torch.version.git_version)")
    echo "The next four invocations are expected to crash; if they don't that means ASAN/UBSAN is misconfigured"
    (cd test && ! get_exit_code python -c "import torch; torch._C._crash_if_csrc_asan(3)")
    (cd test && ! get_exit_code python -c "import torch; torch._C._crash_if_csrc_ubsan(0)")
    (cd test && ! get_exit_code python -c "import torch; torch._C._crash_if_vptr_ubsan()")
    (cd test && ! get_exit_code python -c "import torch; torch._C._crash_if_aten_asan(3)")
fi

if [[ $TEST_CONFIG == 'nogpu_NO_AVX2' ]]; then
  export ATEN_CPU_CAPABILITY=default
elif [[ $TEST_CONFIG == 'nogpu_AVX512' ]]; then
  export ATEN_CPU_CAPABILITY=avx2
fi

test_python_legacy_jit() {
  time python test/run_test.py --include test_jit_legacy test_jit_fuser_legacy --verbose
  assert_git_not_dirty
}

test_python_shard() {
  if [[ -z "$NUM_TEST_SHARDS" ]]; then
    echo "NUM_TEST_SHARDS must be defined to run a Python test shard"
    exit 1
  fi

  time python test/run_test.py --exclude-jit-executor --exclude-distributed-tests --shard "$1" "$NUM_TEST_SHARDS" --verbose

  assert_git_not_dirty
}

test_python() {
  time python test/run_test.py --exclude-jit-executor --exclude-distributed-tests --verbose
  assert_git_not_dirty
}


test_dynamo_shard() {
  if [[ -z "$NUM_TEST_SHARDS" ]]; then
    echo "NUM_TEST_SHARDS must be defined to run a Python test shard"
    exit 1
  fi
  python tools/dynamo/verify_dynamo.py
  # Temporarily disable test_fx for dynamo pending the investigation on TTS
  # regression in https://github.com/pytorch/torchdynamo/issues/784
  time python test/run_test.py --dynamo \
    --exclude-jit-executor \
    --exclude-distributed-tests \
    --exclude \
      test_autograd \
      test_proxy_tensor \
      test_quantization \
      test_public_bindings \
      test_dataloader \
      test_reductions \
      test_namedtensor \
      test_namedtuple_return_api \
      profiler/test_profiler \
      profiler/test_profiler_tree \
      test_overrides \
      test_python_dispatch \
      test_fx \
      test_package \
      test_legacy_vmap \
      functorch/test_dims \
      functorch/test_aotdispatch \
    --shard "$1" "$NUM_TEST_SHARDS" \
    --verbose
  assert_git_not_dirty
}

test_inductor_distributed() {
  # this runs on both single-gpu and multi-gpu instance. It should be smart about skipping tests that aren't supported
  # with if required # gpus aren't available
  python test/run_test.py --include distributed/test_dynamo_distributed distributed/test_inductor_collectives --verbose
  assert_git_not_dirty
}

test_inductor() {
  python tools/dynamo/verify_dynamo.py
  python test/run_test.py --inductor --include test_modules test_ops test_ops_gradients test_torch --verbose
  # Do not add --inductor for the following inductor unit tests, otherwise we will fail because of nested dynamo state
  python test/run_test.py --include inductor/test_torchinductor inductor/test_torchinductor_opinfo --verbose
}

# "Global" flags for inductor benchmarking controlled by TEST_CONFIG
# For example 'dynamic_aot_eager_torchbench' TEST_CONFIG means we run
# the benchmark script with '--dynamic-shapes --backend aot_eager --device cuda'
# The matrix of test options is specified in .github/workflows/periodic.yml
# and .github/workflows/inductor.yml
DYNAMO_BENCHMARK_FLAGS=()

if [[ "${TEST_CONFIG}" == *dynamo_eager* ]]; then
  DYNAMO_BENCHMARK_FLAGS+=(--backend eager)
elif [[ "${TEST_CONFIG}" == *aot_eager* ]]; then
  DYNAMO_BENCHMARK_FLAGS+=(--backend aot_eager)
elif [[ "${TEST_CONFIG}" == *inductor* && "${TEST_CONFIG}" != *perf* ]]; then
  DYNAMO_BENCHMARK_FLAGS+=(--inductor)
fi

if [[ "${TEST_CONFIG}" == *dynamic* ]]; then
  DYNAMO_BENCHMARK_FLAGS+=(--dynamic-shapes --dynamic-batch-only)
fi

if [[ "${TEST_CONFIG}" == *cpu_accuracy* ]]; then
  DYNAMO_BENCHMARK_FLAGS+=(--device cpu)
else
  DYNAMO_BENCHMARK_FLAGS+=(--device cuda)
fi

test_perf_for_dashboard() {
  TEST_REPORTS_DIR=$(pwd)/test/test-reports
  mkdir -p "$TEST_REPORTS_DIR"

  local suite="$1"
  shift

  dtype=amp
  backend=inductor
  for mode in inference training; do
    # All the accuracy tests can be skipped once the CI accuracy checking is stable enough
    # Run accuracy test for inductor with different configs
    # --disable-cudagraphs is the default inductor behavior
    # TODO: update here once cudagraphs is turned on as default
    python "benchmarks/dynamo/$suite.py" \
        --accuracy --"$mode" --"$dtype" --backend "$backend" --disable-cudagraphs "$@" \
        --output "$TEST_REPORTS_DIR/${backend}_no_cudagraphs_${suite}_${dtype}_${mode}_cuda_accuracy.csv"
    python "benchmarks/dynamo/$suite.py" \
        --accuracy --"$mode" --"$dtype" --backend "$backend" "$@" \
        --output "$TEST_REPORTS_DIR/${backend}_with_cudagraphs_${suite}_${dtype}_${mode}_cuda_accuracy.csv"
    python "benchmarks/dynamo/$suite.py" \
<<<<<<< HEAD
        --accuracy --"$dtype" --backend "$backend" --dynamic-shapes --disable-cudagraphs "$@" \
        --output "$TEST_REPORTS_DIR/${backend}_dynamic_${suite}_${dtype}_training_cuda_accuracy.csv"
=======
        --accuracy --"$mode" --"$dtype" --backend "$backend" --dynamic-shapes --dynamic-batch-only --disable-cudagraphs "$@" \
        --output "$TEST_REPORTS_DIR/${backend}_dynamic_${suite}_${dtype}_${mode}_cuda_accuracy.csv"
>>>>>>> c18be2b2

    # Run performance test
    # Skip dynamo-eager and aot-eager for performance test
    # Run performance test for inductor with different configs
    # TODO: add more configs here, e.g. max-autotune, etc.
    python "benchmarks/dynamo/$suite.py" \
        --performance --cold-start-latency --"$mode" --"$dtype" --backend "$backend" --disable-cudagraphs "$@" \
        --output "$TEST_REPORTS_DIR/${backend}_no_cudagraphs_${suite}_${dtype}_${mode}_cuda_performance.csv"
    python "benchmarks/dynamo/$suite.py" \
        --performance --cold-start-latency --"$mode" --"$dtype" --backend "$backend" "$@" \
        --output "$TEST_REPORTS_DIR/${backend}_with_cudagraphs_${suite}_${dtype}_${mode}_cuda_performance.csv"
    python "benchmarks/dynamo/$suite.py" \
<<<<<<< HEAD
        --performance --cold-start-latency --"$dtype" --backend "$backend" --dynamic-shapes --disable-cudagraphs "$@" \
        --output "$TEST_REPORTS_DIR/${backend}_dynamic_${suite}_${dtype}_training_cuda_performance.csv"
=======
        --performance --cold-start-latency --"$mode" --"$dtype" --backend "$backend" --dynamic-shapes \
        --dynamic-batch-only --disable-cudagraphs "$@" \
        --output "$TEST_REPORTS_DIR/${backend}_dynamic_${suite}_${dtype}_${mode}_cuda_performance.csv"
>>>>>>> c18be2b2
  done
}

test_single_dynamo_benchmark() {
  # Usage: test_single_dynamo_benchmark inductor_inference huggingface 0 --args-for-script

  # Use test-reports directory under test folder will allow the CI to automatically pick up
  # the test reports and upload them to S3. Need to use full path here otherwise the script
  # will bark about file not found later on
  TEST_REPORTS_DIR=$(pwd)/test/test-reports
  mkdir -p "$TEST_REPORTS_DIR"

  local name="$1"
  shift
  local suite="$1"
  shift
  # shard id is mandatory, even if it is not passed
  local shard_id="$1"
  shift

  local partition_flags=()
  if [[ -n "$NUM_TEST_SHARDS" && -n "$shard_id" ]]; then
    partition_flags=( --total-partitions "$NUM_TEST_SHARDS" --partition-id "$shard_id" )
  fi

  if [[ "${TEST_CONFIG}" == *perf_compare* ]]; then
    python "benchmarks/dynamo/$suite.py" \
      --ci --performance --disable-cudagraphs --inductor \
      "${DYNAMO_BENCHMARK_FLAGS[@]}" "$@" "${partition_flags[@]}" \
      --output "$TEST_REPORTS_DIR/${name}_${suite}.csv"
  elif [[ "${TEST_CONFIG}" == *perf* ]]; then
    test_perf_for_dashboard "$suite" \
      "${DYNAMO_BENCHMARK_FLAGS[@]}" "$@" "${partition_flags[@]}"
  else
    python "benchmarks/dynamo/$suite.py" \
      --ci --accuracy --timing --explain \
      "${DYNAMO_BENCHMARK_FLAGS[@]}" \
      "$@" "${partition_flags[@]}" \
      --output "$TEST_REPORTS_DIR/${name}_${suite}.csv"
    python benchmarks/dynamo/check_csv.py \
      -f "$TEST_REPORTS_DIR/${name}_${suite}.csv"
    if [[ "${TEST_CONFIG}" == *inductor* ]] && [[ "${TEST_CONFIG}" != *cpu_accuracy* ]] && [[ "${TEST_CONFIG}" != *dynamic* ]]; then
      # because I haven't dealt with dynamic expected artifacts yet,
      # and non-inductor jobs (e.g. periodic, cpu-accuracy) may have different set of expected models.
      # TODO: make update_expected.py produces combined expected csv file
      python benchmarks/dynamo/check_graph_breaks.py \
        --actual "$TEST_REPORTS_DIR/${name}_$suite.csv" \
        --expected "benchmarks/dynamo/ci_expected_accuracy/${name}_${suite}${shard_id}.csv"
    fi
  fi
}

test_dynamo_benchmark() {
  # Usage: test_dynamo_benchmark huggingface 0
  TEST_REPORTS_DIR=$(pwd)/test/test-reports

  local suite="$1"
  shift
  local shard_id="$1"
  shift

  if [[ "${TEST_CONFIG}" == *perf_compare* ]]; then
    test_single_dynamo_benchmark "training" "$suite" "$shard_id" --training --amp "$@"
  elif [[ "${TEST_CONFIG}" == *perf* ]]; then
    test_single_dynamo_benchmark "dashboard" "$suite" "$shard_id" "$@"
  else
    # Check inference with --float32
    test_single_dynamo_benchmark "inference" "$suite" "$shard_id" --inference --float32 "$@"
    if [[ "${TEST_CONFIG}" != *cpu_accuracy* ]]; then
      # Check training with --amp
      test_single_dynamo_benchmark "training" "$suite" "$shard_id" --training --amp "$@"
    fi
  fi
}

test_inductor_torchbench_smoketest_perf() {
  TEST_REPORTS_DIR=$(pwd)/test/test-reports
  mkdir -p "$TEST_REPORTS_DIR"

  python benchmarks/dynamo/torchbench.py --device cuda --performance --backend inductor --float16 --training \
    --batch-size-file "$(realpath benchmarks/dynamo/torchbench_models_list.txt)" --only hf_Bert \
    --output "$TEST_REPORTS_DIR/inductor_training_smoketest.csv"
  # the reference speedup value is hardcoded in check_hf_bert_perf_csv.py
  # this value needs to be actively maintained to make this check useful
  python benchmarks/dynamo/check_hf_bert_perf_csv.py -f "$TEST_REPORTS_DIR/inductor_training_smoketest.csv"

  # Check memory compression ratio for a few models
  for test in hf_Albert timm_efficientdet timm_vision_transformer; do
    python benchmarks/dynamo/torchbench.py --device cuda --performance --backend inductor --amp --training \
      --disable-cudagraphs --batch-size-file "$(realpath benchmarks/dynamo/torchbench_models_list.txt)" \
      --only $test --output "$TEST_REPORTS_DIR/inductor_training_smoketest_$test.csv"
    cat "$TEST_REPORTS_DIR/inductor_training_smoketest_$test.csv"
    python benchmarks/dynamo/check_memory_compression_ratio.py --actual \
      "$TEST_REPORTS_DIR/inductor_training_smoketest_$test.csv" \
      --expected benchmarks/dynamo/expected_ci_perf_inductor_torchbench.csv
  done
}

test_python_gloo_with_tls() {
  source "$(dirname "${BASH_SOURCE[0]}")/run_glootls_test.sh"
  assert_git_not_dirty
}


test_aten() {
  # Test ATen
  # The following test(s) of ATen have already been skipped by caffe2 in rocm environment:
  # scalar_tensor_test, basic, native_test
  if [[ "$BUILD_ENVIRONMENT" != *asan* ]] && [[ "$BUILD_ENVIRONMENT" != *rocm* ]]; then
    echo "Running ATen tests with pytorch lib"

    if [[ -n "$IN_WHEEL_TEST" ]]; then
      echo "Running test with the install folder"
      # Rename the build folder when running test to ensure it
      # is not depended on the folder
      mv "$BUILD_DIR" "$BUILD_RENAMED_DIR"
      TEST_BASE_DIR="$TORCH_TEST_DIR"
    else
      echo "Running test with the build folder"
      TEST_BASE_DIR="$BUILD_BIN_DIR"
    fi

    # NB: the ATen test binaries don't have RPATH set, so it's necessary to
    # put the dynamic libraries somewhere were the dynamic linker can find them.
    # This is a bit of a hack.
    ${SUDO} ln -sf "$TORCH_LIB_DIR"/libc10* "$TEST_BASE_DIR"
    ${SUDO} ln -sf "$TORCH_LIB_DIR"/libcaffe2* "$TEST_BASE_DIR"
    ${SUDO} ln -sf "$TORCH_LIB_DIR"/libmkldnn* "$TEST_BASE_DIR"
    ${SUDO} ln -sf "$TORCH_LIB_DIR"/libnccl* "$TEST_BASE_DIR"
    ${SUDO} ln -sf "$TORCH_LIB_DIR"/libtorch* "$TEST_BASE_DIR"
    ${SUDO} ln -sf "$TORCH_LIB_DIR"/libtbb* "$TEST_BASE_DIR"

    ls "$TEST_BASE_DIR"
    aten/tools/run_tests.sh "$TEST_BASE_DIR"

    if [[ -n "$IN_WHEEL_TEST" ]]; then
      # Restore the build folder to avoid any impact on other tests
      mv "$BUILD_RENAMED_DIR" "$BUILD_DIR"
    fi

    assert_git_not_dirty
  fi
}

test_without_numpy() {
  pushd "$(dirname "${BASH_SOURCE[0]}")"
  python -c "import sys;sys.path.insert(0, 'fake_numpy');from unittest import TestCase;import torch;x=torch.randn(3,3);TestCase().assertRaises(RuntimeError, lambda: x.numpy())"
  # Regression test for https://github.com/pytorch/pytorch/issues/66353
  python -c "import sys;sys.path.insert(0, 'fake_numpy');import torch;print(torch.tensor([torch.tensor(0.), torch.tensor(1.)]))"
  popd
}

# pytorch extensions require including torch/extension.h which includes all.h
# which includes utils.h which includes Parallel.h.
# So you can call for instance parallel_for() from your extension,
# but the compilation will fail because of Parallel.h has only declarations
# and definitions are conditionally included Parallel.h(see last lines of Parallel.h).
# I tried to solve it #39612 and #39881 by including Config.h into Parallel.h
# But if Pytorch is built with TBB it provides Config.h
# that has AT_PARALLEL_NATIVE_TBB=1(see #3961 or #39881) and it means that if you include
# torch/extension.h which transitively includes Parallel.h
# which transitively includes tbb.h which is not available!
if [[ "${BUILD_ENVIRONMENT}" == *tbb* ]]; then
  sudo mkdir -p /usr/include/tbb
  sudo cp -r "$PWD"/third_party/tbb/include/tbb/* /usr/include/tbb
fi

test_libtorch() {
  if [[ "$BUILD_ENVIRONMENT" != *rocm* ]]; then
    echo "Testing libtorch"
    ln -sf "$TORCH_LIB_DIR"/libbackend_with_compiler.so "$TORCH_BIN_DIR"
    ln -sf "$TORCH_LIB_DIR"/libjitbackend_test.so "$TORCH_BIN_DIR"
    ln -sf "$TORCH_LIB_DIR"/libc10* "$TORCH_BIN_DIR"
    ln -sf "$TORCH_LIB_DIR"/libshm* "$TORCH_BIN_DIR"
    ln -sf "$TORCH_LIB_DIR"/libtorch* "$TORCH_BIN_DIR"
    ln -sf "$TORCH_LIB_DIR"/libtbb* "$TORCH_BIN_DIR"
    ln -sf "$TORCH_LIB_DIR"/libnvfuser* "$TORCH_BIN_DIR"

    # Start background download
    python tools/download_mnist.py --quiet -d test/cpp/api/mnist &

    # Make test_reports directory
    # NB: the ending test_libtorch must match the current function name for the current
    # test reporting process to function as expected.
    TEST_REPORTS_DIR=test/test-reports/cpp-unittest/test_libtorch
    mkdir -p $TEST_REPORTS_DIR

    # Run JIT cpp tests
    python test/cpp/jit/tests_setup.py setup

    if [[ "$BUILD_ENVIRONMENT" == *cuda* ]]; then
      "$TORCH_BIN_DIR"/test_jit  --gtest_output=xml:$TEST_REPORTS_DIR/test_jit.xml
      "$TORCH_BIN_DIR"/nvfuser_tests --gtest_output=xml:$TEST_REPORTS_DIR/nvfuser_tests.xml
    else
      "$TORCH_BIN_DIR"/test_jit  --gtest_filter='-*CUDA' --gtest_output=xml:$TEST_REPORTS_DIR/test_jit.xml
    fi

    # Run Lazy Tensor cpp tests
    if [[ "$BUILD_ENVIRONMENT" == *cuda* && "$TEST_CONFIG" != *nogpu* ]]; then
      LTC_TS_CUDA=1 "$TORCH_BIN_DIR"/test_lazy  --gtest_output=xml:$TEST_REPORTS_DIR/test_lazy.xml
    else
      "$TORCH_BIN_DIR"/test_lazy  --gtest_output=xml:$TEST_REPORTS_DIR/test_lazy.xml
    fi

    python test/cpp/jit/tests_setup.py shutdown

    # Wait for background download to finish
    wait
    # Exclude IMethodTest that relies on torch::deploy, which will instead be ran in test_deploy.
    OMP_NUM_THREADS=2 TORCH_CPP_TEST_MNIST_PATH="test/cpp/api/mnist" "$TORCH_BIN_DIR"/test_api --gtest_filter='-IMethodTest.*' --gtest_output=xml:$TEST_REPORTS_DIR/test_api.xml
    "$TORCH_BIN_DIR"/test_tensorexpr --gtest_output=xml:$TEST_REPORTS_DIR/test_tensorexpr.xml

    if [[ "${BUILD_ENVIRONMENT}" != *android* && "${BUILD_ENVIRONMENT}" != *cuda* && "${BUILD_ENVIRONMENT}" != *asan* ]]; then
      # TODO: Consider to run static_runtime_test from $TORCH_BIN_DIR (may need modify build script)
      "$BUILD_BIN_DIR"/static_runtime_test --gtest_output=xml:$TEST_REPORTS_DIR/static_runtime_test.xml
    fi
    assert_git_not_dirty
  fi
}

test_aot_compilation() {
  echo "Testing Ahead of Time compilation"
  ln -sf "$TORCH_LIB_DIR"/libc10* "$TORCH_BIN_DIR"
  ln -sf "$TORCH_LIB_DIR"/libtorch* "$TORCH_BIN_DIR"

  # Make test_reports directory
  # NB: the ending test_libtorch must match the current function name for the current
  # test reporting process to function as expected.
  TEST_REPORTS_DIR=test/test-reports/cpp-unittest/test_aot_compilation
  mkdir -p $TEST_REPORTS_DIR
  if [ -f "$TORCH_BIN_DIR"/test_mobile_nnc ]; then "$TORCH_BIN_DIR"/test_mobile_nnc --gtest_output=xml:$TEST_REPORTS_DIR/test_mobile_nnc.xml; fi
  # shellcheck source=test/mobile/nnc/test_aot_compile.sh
  if [ -f "$TORCH_BIN_DIR"/aot_model_compiler_test ]; then source test/mobile/nnc/test_aot_compile.sh; fi
}

test_vulkan() {
  if [[ "$BUILD_ENVIRONMENT" == *vulkan* ]]; then
    ln -sf "$TORCH_LIB_DIR"/libtorch* "$TORCH_TEST_DIR"
    ln -sf "$TORCH_LIB_DIR"/libc10* "$TORCH_TEST_DIR"
    export VK_ICD_FILENAMES=/var/lib/jenkins/swiftshader/swiftshader/build/Linux/vk_swiftshader_icd.json
    # NB: the ending test_vulkan must match the current function name for the current
    # test reporting process to function as expected.
    TEST_REPORTS_DIR=test/test-reports/cpp-vulkan/test_vulkan
    mkdir -p $TEST_REPORTS_DIR
    LD_LIBRARY_PATH=/var/lib/jenkins/swiftshader/swiftshader/build/Linux/ "$TORCH_TEST_DIR"/vulkan_api_test --gtest_output=xml:$TEST_REPORTS_DIR/vulkan_test.xml
  fi
}

test_distributed() {
  # Smuggle a few multi-gpu tests here so that we don't have to request another large node
  echo "Testing multi_gpu tests in test_torchinductor"
  pytest test/inductor/test_torchinductor.py -k test_multi_gpu

  echo "Testing distributed python tests"
  time python test/run_test.py --distributed-tests --shard "$SHARD_NUMBER" "$NUM_TEST_SHARDS" --verbose
  assert_git_not_dirty

  if [[ "$BUILD_ENVIRONMENT" == *cuda* && "$SHARD_NUMBER" == 1 ]]; then
    echo "Testing distributed C++ tests"
    ln -sf "$TORCH_LIB_DIR"/libtorch* "$TORCH_BIN_DIR"
    ln -sf "$TORCH_LIB_DIR"/libc10* "$TORCH_BIN_DIR"
    # NB: the ending test_distributed must match the current function name for the current
    # test reporting process to function as expected.
    TEST_REPORTS_DIR=test/test-reports/cpp-distributed/test_distributed
    mkdir -p $TEST_REPORTS_DIR
    "$TORCH_BIN_DIR"/FileStoreTest --gtest_output=xml:$TEST_REPORTS_DIR/FileStoreTest.xml
    "$TORCH_BIN_DIR"/HashStoreTest --gtest_output=xml:$TEST_REPORTS_DIR/HashStoreTest.xml
    "$TORCH_BIN_DIR"/TCPStoreTest --gtest_output=xml:$TEST_REPORTS_DIR/TCPStoreTest.xml

    MPIEXEC=$(command -v mpiexec)
    if [[ -n "$MPIEXEC" ]]; then
      MPICMD="${MPIEXEC} -np 2 $TORCH_BIN_DIR/ProcessGroupMPITest"
      eval "$MPICMD"
    fi
    "$TORCH_BIN_DIR"/ProcessGroupGlooTest --gtest_output=xml:$TEST_REPORTS_DIR/ProcessGroupGlooTest.xml
    "$TORCH_BIN_DIR"/ProcessGroupNCCLTest --gtest_output=xml:$TEST_REPORTS_DIR/ProcessGroupNCCLTest.xml
    "$TORCH_BIN_DIR"/ProcessGroupNCCLErrorsTest --gtest_output=xml:$TEST_REPORTS_DIR/ProcessGroupNCCLErrorsTest.xml
  fi
}

test_rpc() {
  if [[ "$BUILD_ENVIRONMENT" != *rocm* ]]; then
    echo "Testing RPC C++ tests"
    # NB: the ending test_rpc must match the current function name for the current
    # test reporting process to function as expected.
    ln -sf "$TORCH_LIB_DIR"/libtorch* "$TORCH_BIN_DIR"
    ln -sf "$TORCH_LIB_DIR"/libc10* "$TORCH_BIN_DIR"
    ln -sf "$TORCH_LIB_DIR"/libtbb* "$TORCH_BIN_DIR"
    TEST_REPORTS_DIR=test/test-reports/cpp-rpc/test_rpc
    mkdir -p $TEST_REPORTS_DIR
    "$TORCH_BIN_DIR"/test_cpp_rpc --gtest_output=xml:$TEST_REPORTS_DIR/test_cpp_rpc.xml
  fi
}

test_custom_backend() {
  if [[ "$BUILD_ENVIRONMENT" != *asan* ]] ; then
    echo "Testing custom backends"
    CUSTOM_BACKEND_BUILD="${CUSTOM_TEST_ARTIFACT_BUILD_DIR}/custom-backend-build"
    pushd test/custom_backend
    cp -a "$CUSTOM_BACKEND_BUILD" build
    # Run tests Python-side and export a lowered module.
    python test_custom_backend.py -v
    python backend.py --export-module-to=model.pt
    # Run tests C++-side and load the exported lowered module.
    build/test_custom_backend ./model.pt
    rm -f ./model.pt
    popd
    assert_git_not_dirty
  fi
}

test_custom_script_ops() {
  if [[ "$BUILD_ENVIRONMENT" != *asan* ]] ; then
    echo "Testing custom script operators"
    CUSTOM_OP_BUILD="${CUSTOM_TEST_ARTIFACT_BUILD_DIR}/custom-op-build"
    pushd test/custom_operator
    cp -a "$CUSTOM_OP_BUILD" build
    # Run tests Python-side and export a script module.
    python test_custom_ops.py -v
    python model.py --export-script-module=model.pt
    # Run tests C++-side and load the exported script module.
    build/test_custom_ops ./model.pt
    popd
    assert_git_not_dirty
  fi
}

test_jit_hooks() {
  if [[ "$BUILD_ENVIRONMENT" != *asan* ]] ; then
    echo "Testing jit hooks in cpp"
    HOOK_BUILD="${CUSTOM_TEST_ARTIFACT_BUILD_DIR}/jit-hook-build"
    pushd test/jit_hooks
    cp -a "$HOOK_BUILD" build
    # Run tests Python-side and export the script modules with hooks
    python model.py --export-script-module=model
    # Run tests C++-side and load the exported script modules
    build/test_jit_hooks ./model
    popd
    assert_git_not_dirty
  fi
}

test_torch_function_benchmark() {
  echo "Testing __torch_function__ benchmarks"
  pushd benchmarks/overrides_benchmark
  python bench.py -n 1 -m 2
  python pyspybench.py Tensor -n 1
  python pyspybench.py SubTensor -n 1
  python pyspybench.py WithTorchFunction -n 1
  python pyspybench.py SubWithTorchFunction -n 1
  popd
  assert_git_not_dirty
}

build_xla() {
  # xla test needs sccache setup.
  # shellcheck source=./common-build.sh
  source "$(dirname "${BASH_SOURCE[0]}")/common-build.sh"

  XLA_DIR=xla
  USE_CACHE=1
  clone_pytorch_xla
  # shellcheck disable=SC1091
  source "xla/.circleci/common.sh"

  # TODO: The torch pin #73164 is involved in the sev https://github.com/pytorch/pytorch/issues/86093
  # so this is temporarily removed until XLA fixes the weird logic in https://github.com/pytorch/xla/blob/master/scripts/apply_patches.sh#L17-L18
  rm "${XLA_DIR}/torch_patches/.torch_pin" || true

  apply_patches
  SITE_PACKAGES="$(python -c 'from distutils.sysconfig import get_python_lib; print(get_python_lib())')"
  # These functions are defined in .circleci/common.sh in pytorch/xla repo
  retry install_deps_pytorch_xla $XLA_DIR $USE_CACHE
  CMAKE_PREFIX_PATH="${SITE_PACKAGES}/torch:${CMAKE_PREFIX_PATH}" XLA_SANDBOX_BUILD=1 build_torch_xla $XLA_DIR
  assert_git_not_dirty
}

test_xla() {
  # xla test needs sccache setup.
  # shellcheck source=./common-build.sh
  source "$(dirname "${BASH_SOURCE[0]}")/common-build.sh"

  clone_pytorch_xla
  # shellcheck disable=SC1091
  source "./xla/.circleci/common.sh"
  SITE_PACKAGES="$(python -c 'from distutils.sysconfig import get_python_lib; print(get_python_lib())')"
  CMAKE_PREFIX_PATH="${SITE_PACKAGES}/torch:${CMAKE_PREFIX_PATH}" XLA_SKIP_MP_OP_TESTS=1 run_torch_xla_tests "$(pwd)" "$(pwd)/xla"
  assert_git_not_dirty
}

# Do NOT run this test before any other tests, like test_python_shard, etc.
# Because this function uninstalls the torch built from branch and installs
# the torch built on its base commit.
test_forward_backward_compatibility() {
  set -x
  REPO_DIR=$(pwd)
  if [[ "${BASE_SHA}" == "${SHA1}" ]]; then
    echo "On trunk, we should compare schemas with torch built from the parent commit"
    SHA_TO_COMPARE=$(git rev-parse "${SHA1}"^)
  else
    echo "On pull, we should compare schemas with torch built from the merge base"
    SHA_TO_COMPARE=$(git merge-base "${SHA1}" "${BASE_SHA}")
  fi
  export SHA_TO_COMPARE

  # create a dummy ts model at this version
  python test/create_dummy_torchscript_model.py /tmp/model_new.pt
  python -m venv venv
  # shellcheck disable=SC1091
  . venv/bin/activate

  # build torch at the base commit to generate a base function schema for comparison
  git reset --hard "${SHA_TO_COMPARE}"
  git submodule sync && git submodule update --init --recursive
  echo "::group::Installing Torch From Base Commit"
  pip install -r requirements.txt
  # shellcheck source=./common-build.sh
  source "$(dirname "${BASH_SOURCE[0]}")/common-build.sh"
  python setup.py bdist_wheel --bdist-dir="base_bdist_tmp" --dist-dir="base_dist"
  python -mpip install base_dist/*.whl
  echo "::endgroup::"

  pushd test/forward_backward_compatibility
  pip show torch
  python dump_all_function_schemas.py --filename nightly_schemas.txt

  git reset --hard "${SHA1}"
  git submodule sync && git submodule update --init --recursive
  # FC: verify new model can be load with old code.
  if ! python ../load_torchscript_model.py /tmp/model_new.pt; then
      echo "FC check failed: new model cannot be load in old code"
      return 1
  fi
  python ../create_dummy_torchscript_model.py /tmp/model_old.pt
  deactivate
  rm -r "${REPO_DIR}/venv" "${REPO_DIR}/base_dist"
  pip show torch
  python check_forward_backward_compatibility.py --existing-schemas nightly_schemas.txt
  # BC: verify old model can be load with new code
  if ! python ../load_torchscript_model.py /tmp/model_old.pt; then
      echo "BC check failed: old model cannot be load in new code"
      return 1
  fi
  popd
  set +x
  assert_git_not_dirty
}

test_bazel() {
  set -e

  # bazel test needs sccache setup.
  # shellcheck source=./common-build.sh
  source "$(dirname "${BASH_SOURCE[0]}")/common-build.sh"

  get_bazel

  if [[ "$CUDA_VERSION" == "cpu" ]]; then
    # Test //c10/... without Google flags and logging libraries. The
    # :all_tests target in the subsequent Bazel invocation tests
    # //c10/... with the Google libraries.
    tools/bazel test --config=cpu-only --test_timeout=480 --test_output=all --test_tag_filters=-gpu-required --test_filter=-*CUDA \
      --no//c10:use_gflags --no//c10:use_glog //c10/...

    tools/bazel test --config=cpu-only --test_timeout=480 --test_output=all --test_tag_filters=-gpu-required --test_filter=-*CUDA :all_tests
  else
    tools/bazel test \
      //:any_test \
      //:autograd_test \
      //:dataloader_test \
      //:dispatch_test \
      //:enum_test \
      //:expanding_array_test \
      //:fft_test \
      //:functional_test \
      //:grad_mode_test \
      //:inference_mode_test \
      //:init_test \
      //:jit_test \
      //:memory_test \
      //:meta_tensor_test \
      //:misc_test \
      //:moduledict_test \
      //:modulelist_test \
      //:modules_test \
      //:namespace_test \
      //:nested_test \
      //:nn_utils_test \
      //:operations_test \
      //:ordered_dict_test \
      //:parallel_benchmark_test \
      //:parameterdict_test \
      //:parameterlist_test \
      //:sequential_test \
      //:serialize_test \
      //:special_test \
      //:static_test \
      //:support_test \
      //:tensor_flatten_test \
      //:tensor_indexing_test \
      //:tensor_options_cuda_test \
      //:tensor_options_test \
      //:tensor_test \
      //:torch_dist_autograd_test \
      //:torch_include_test \
      //:transformer_test \
      //c10/cuda/test:test \
      //c10/test:core_tests \
      //c10/test:typeid_test \
      //c10/test:util/ssize_test \
      //c10/test:util_base_tests
  fi
}

test_benchmarks() {
  if [[ "$BUILD_ENVIRONMENT" == *cuda* && $TEST_CONFIG != *nogpu* ]]; then
    pip_install --user "pytest-benchmark==3.2.3"
    pip_install --user "requests"
    BENCHMARK_DATA="benchmarks/.data"
    mkdir -p ${BENCHMARK_DATA}
    pytest benchmarks/fastrnns/test_bench.py --benchmark-sort=Name --benchmark-json=${BENCHMARK_DATA}/fastrnns_default.json --fuser=default --executor=default
    pytest benchmarks/fastrnns/test_bench.py --benchmark-sort=Name --benchmark-json=${BENCHMARK_DATA}/fastrnns_legacy_old.json --fuser=old --executor=legacy
    pytest benchmarks/fastrnns/test_bench.py --benchmark-sort=Name --benchmark-json=${BENCHMARK_DATA}/fastrnns_profiling_te.json --fuser=te --executor=profiling
    # TODO: Enable these for GHA once we have credentials for forked pull requests
    if [[ -z "${GITHUB_ACTIONS}" ]]; then
      python benchmarks/upload_scribe.py --pytest_bench_json ${BENCHMARK_DATA}/fastrnns_default.json
      python benchmarks/upload_scribe.py --pytest_bench_json ${BENCHMARK_DATA}/fastrnns_legacy_old.json
      python benchmarks/upload_scribe.py --pytest_bench_json ${BENCHMARK_DATA}/fastrnns_profiling_te.json
    fi
    assert_git_not_dirty
  fi
}

test_cpp_extensions() {
  # This is to test whether cpp extension build is compatible with current env. No need to test both ninja and no-ninja build
  time python test/run_test.py --include test_cpp_extensions_aot_ninja --verbose
  assert_git_not_dirty
}

test_vec256() {
  # This is to test vec256 instructions DEFAULT/AVX/AVX2 (platform dependent, some platforms might not support AVX/AVX2)
  if [[ "$BUILD_ENVIRONMENT" != *asan* ]] && [[ "$BUILD_ENVIRONMENT" != *rocm* ]]; then
    echo "Testing vec256 instructions"
    mkdir -p test/test-reports/vec256
    pushd build/bin
    vec256_tests=$(find . -maxdepth 1 -executable -name 'vec256_test*')
    for vec256_exec in $vec256_tests
    do
      $vec256_exec --gtest_output=xml:test/test-reports/vec256/"$vec256_exec".xml
    done
    popd
    assert_git_not_dirty
  fi
}

test_docs_test() {
  .ci/pytorch/docs-test.sh
}

test_executorch() {
  # Test torchgen generated code for Executorch.
  echo "Testing Executorch op registration"
  "$BUILD_BIN_DIR"/test_edge_op_registration
  assert_git_not_dirty
}

if ! [[ "${BUILD_ENVIRONMENT}" == *libtorch* || "${BUILD_ENVIRONMENT}" == *-bazel-* ]]; then
  (cd test && python -c "import torch; print(torch.__config__.show())")
  (cd test && python -c "import torch; print(torch.__config__.parallel_info())")
fi
if [[ "${TEST_CONFIG}" == *backward* ]]; then
  test_forward_backward_compatibility
  # Do NOT add tests after bc check tests, see its comment.
elif [[ "${TEST_CONFIG}" == *xla* ]]; then
  install_torchvision
  build_xla
  test_xla
elif [[ "$TEST_CONFIG" == 'jit_legacy' ]]; then
  test_python_legacy_jit
elif [[ "${BUILD_ENVIRONMENT}" == *libtorch* ]]; then
  # TODO: run some C++ tests
  echo "no-op at the moment"
elif [[ "$TEST_CONFIG" == distributed ]]; then
  test_distributed
  # Only run RPC C++ tests on the first shard
  if [[ "${SHARD_NUMBER}" == 1 ]]; then
    test_rpc
  fi
elif [[ "$TEST_CONFIG" == deploy ]]; then
  checkout_install_torchdeploy
  test_torch_deploy
elif [[ "${TEST_CONFIG}" == *inductor_distributed* ]]; then
  install_huggingface
  test_inductor_distributed
elif [[ "${TEST_CONFIG}" == *huggingface* ]]; then
  install_torchvision
  install_huggingface
  id=$((SHARD_NUMBER-1))
  test_dynamo_benchmark huggingface "$id"
elif [[ "${TEST_CONFIG}" == *timm* ]]; then
  install_torchvision
  install_timm
  id=$((SHARD_NUMBER-1))
  test_dynamo_benchmark timm_models "$id"
elif [[ "${TEST_CONFIG}" == *torchbench* ]]; then
  if [[ "${TEST_CONFIG}" == *cpu_accuracy* ]]; then
    install_torchaudio cpu
  else
    install_torchaudio cuda
  fi
  install_torchtext
  install_torchvision
  id=$((SHARD_NUMBER-1))
  if [[ "${TEST_CONFIG}" == *inductor_torchbench_smoketest_perf* ]]; then
    checkout_install_torchbench hf_Bert hf_Albert timm_efficientdet timm_vision_transformer
    PYTHONPATH=$(pwd)/torchbench test_inductor_torchbench_smoketest_perf
  else
    checkout_install_torchbench
    PYTHONPATH=$(pwd)/torchbench test_dynamo_benchmark torchbench "$id"
  fi
elif [[ "${TEST_CONFIG}" == *inductor* && "${SHARD_NUMBER}" == 1 ]]; then
  install_torchvision
  test_inductor
  test_inductor_distributed
elif [[ "${TEST_CONFIG}" == *dynamo* && "${SHARD_NUMBER}" == 1 && $NUM_TEST_SHARDS -gt 1 ]]; then
  test_without_numpy
  install_torchvision
  test_dynamo_shard 1
  test_aten
elif [[ "${TEST_CONFIG}" == *dynamo* && "${SHARD_NUMBER}" == 2 && $NUM_TEST_SHARDS -gt 1 ]]; then
  install_torchvision
  test_dynamo_shard 2
elif [[ "${SHARD_NUMBER}" == 1 && $NUM_TEST_SHARDS -gt 1 ]]; then
  test_without_numpy
  install_torchvision
  test_python_shard 1
  test_aten
elif [[ "${SHARD_NUMBER}" == 2 && $NUM_TEST_SHARDS -gt 1 ]]; then
  install_torchvision
  test_python_shard 2
  test_libtorch
  test_aot_compilation
  test_custom_script_ops
  test_custom_backend
  test_torch_function_benchmark
elif [[ "${SHARD_NUMBER}" -gt 2 ]]; then
  # Handle arbitrary number of shards
  install_torchvision
  test_python_shard "$SHARD_NUMBER"
elif [[ "${BUILD_ENVIRONMENT}" == *vulkan* ]]; then
  test_vulkan
elif [[ "${BUILD_ENVIRONMENT}" == *-bazel-* ]]; then
  test_bazel
elif [[ "${BUILD_ENVIRONMENT}" == *-mobile-lightweight-dispatch* ]]; then
  test_libtorch
elif [[ "${TEST_CONFIG}" = docs_test ]]; then
  test_docs_test
else
  install_torchvision
  install_monkeytype
  test_python
  test_aten
  test_vec256
  test_libtorch
  test_aot_compilation
  test_custom_script_ops
  test_custom_backend
  test_torch_function_benchmark
  test_benchmarks
  test_executorch
fi<|MERGE_RESOLUTION|>--- conflicted
+++ resolved
@@ -299,13 +299,8 @@
         --accuracy --"$mode" --"$dtype" --backend "$backend" "$@" \
         --output "$TEST_REPORTS_DIR/${backend}_with_cudagraphs_${suite}_${dtype}_${mode}_cuda_accuracy.csv"
     python "benchmarks/dynamo/$suite.py" \
-<<<<<<< HEAD
-        --accuracy --"$dtype" --backend "$backend" --dynamic-shapes --disable-cudagraphs "$@" \
-        --output "$TEST_REPORTS_DIR/${backend}_dynamic_${suite}_${dtype}_training_cuda_accuracy.csv"
-=======
         --accuracy --"$mode" --"$dtype" --backend "$backend" --dynamic-shapes --dynamic-batch-only --disable-cudagraphs "$@" \
         --output "$TEST_REPORTS_DIR/${backend}_dynamic_${suite}_${dtype}_${mode}_cuda_accuracy.csv"
->>>>>>> c18be2b2
 
     # Run performance test
     # Skip dynamo-eager and aot-eager for performance test
@@ -318,14 +313,9 @@
         --performance --cold-start-latency --"$mode" --"$dtype" --backend "$backend" "$@" \
         --output "$TEST_REPORTS_DIR/${backend}_with_cudagraphs_${suite}_${dtype}_${mode}_cuda_performance.csv"
     python "benchmarks/dynamo/$suite.py" \
-<<<<<<< HEAD
-        --performance --cold-start-latency --"$dtype" --backend "$backend" --dynamic-shapes --disable-cudagraphs "$@" \
-        --output "$TEST_REPORTS_DIR/${backend}_dynamic_${suite}_${dtype}_training_cuda_performance.csv"
-=======
         --performance --cold-start-latency --"$mode" --"$dtype" --backend "$backend" --dynamic-shapes \
         --dynamic-batch-only --disable-cudagraphs "$@" \
         --output "$TEST_REPORTS_DIR/${backend}_dynamic_${suite}_${dtype}_${mode}_cuda_performance.csv"
->>>>>>> c18be2b2
   done
 }
 
