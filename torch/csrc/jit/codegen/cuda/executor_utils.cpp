#include <ATen/cuda/CUDAContext.h>
#include <ATen/cuda/CUDAGeneratorImpl.h>
#include <ATen/cuda/nvrtc_stub/ATenNVRTC.h>

#include <c10/cuda/CUDACachingAllocator.h>
#include <c10/util/irange.h>

#include <torch/csrc/jit/codegen/cuda/contiguity.h>
#include <torch/csrc/jit/codegen/cuda/executor_utils.h>
#include <torch/csrc/jit/codegen/cuda/instrumentation.h>
#include <torch/csrc/jit/codegen/cuda/ir_all_nodes.h>
#include <torch/csrc/jit/codegen/cuda/ir_iostream.h>
#include <torch/csrc/jit/codegen/cuda/ir_utils.h>
#include <torch/csrc/jit/codegen/fuser/cuda/fused_kernel.h>
#include <torch/csrc/jit/resource_guard.h>

#include <nvfuser_resources/PhiloxCudaStateRaw.h>
#include <nvfuser_resources/array.h>
#include <nvfuser_resources/bf16_support.h>
#include <nvfuser_resources/block_reduction.h>
#include <nvfuser_resources/block_sync_atomic.h>
#include <nvfuser_resources/block_sync_default.h>
#include <nvfuser_resources/broadcast.h>
#include <nvfuser_resources/fp16_support.h>
#include <nvfuser_resources/fused_reduction.h>
#include <nvfuser_resources/fused_welford_helper.h>
#include <nvfuser_resources/fused_welford_impl.h>
#include <nvfuser_resources/grid_broadcast.h>
#include <nvfuser_resources/grid_reduction.h>
#include <nvfuser_resources/grid_sync.h>
#include <nvfuser_resources/helpers.h>
#include <nvfuser_resources/index_utils.h>
#include <nvfuser_resources/memory.h>
#include <nvfuser_resources/random_numbers.h>
#include <nvfuser_resources/swizzle.h>
#include <nvfuser_resources/tensor.h>
#include <nvfuser_resources/tensorcore.h>
#include <nvfuser_resources/tuple.h>
#include <nvfuser_resources/type_traits.h>
#include <nvfuser_resources/warp.h>
#include <nvfuser_resources/welford.h>

#ifdef USE_ROCM
#include <nvfuser_resources/array_rocm.h>
#include <nvfuser_resources/bf16_support_rocm.h>
#include <nvfuser_resources/block_sync_default_rocm.h>
#include <nvfuser_resources/warp_rocm.h>
#endif

#ifndef USE_ROCM
#include <cuda_occupancy.h>
#endif

#include <fstream>

namespace torch {
namespace jit {
namespace fuser {
namespace cuda {
namespace executor_utils {

std::string kernelPreamble() {
  std::stringstream ss;

#ifndef USE_ROCM
  ss << nvfuser_resources::fp16_support_cu;
#if defined(CUDA_VERSION) && CUDA_VERSION >= 11000
  ss << nvfuser_resources::bf16_support_cu;
#endif
#else
  ss << R"(
#ifndef __noinline__
#define __noinline__ __attribute__((noinline))
#endif
#ifndef __forceinline__
#define __forceinline__ inline __attribute__((always_inline))
#endif
#ifndef assert
#define assert(expr) ((void)0)
#endif
#ifndef __align__
#define __align__(x) __attribute__((aligned(x)))
#endif
  )";
  // fp16 support is automatic, bf16 is not
  ss << nvfuser_resources::bf16_support_rocm_cu;
#endif

  // Base classes and helpers
  ss << nvfuser_resources::tensor_cu;
  ss << nvfuser_resources::type_traits_cu;
#ifndef USE_ROCM
  ss << nvfuser_resources::array_cu;
#else
  ss << nvfuser_resources::array_rocm_cu;
#endif
  ss << nvfuser_resources::random_numbers_cu;
  ss << nvfuser_resources::helpers_cu;
  ss << nvfuser_resources::index_utils_cu;
  ss << nvfuser_resources::tuple_cu;

  // Synchronization classes
  if (std::getenv("PYTORCH_NVFUSER_USE_BLOCK_SYNC_ATOMIC")) {
    ss << nvfuser_resources::block_sync_atomic_cu;
  } else {
#ifndef USE_ROCM
    ss << nvfuser_resources::block_sync_default_cu;
#else
    ss << nvfuser_resources::block_sync_default_rocm_cu;
#endif
  }
  ss << nvfuser_resources::grid_sync_cu;

  // Communication classes
  ss << nvfuser_resources::block_reduction_cu;
  ss << nvfuser_resources::grid_reduction_cu;
  ss << nvfuser_resources::grid_broadcast_cu;
  ss << nvfuser_resources::broadcast_cu;
  ss << nvfuser_resources::welford_cu;
#ifndef USE_ROCM
  ss << nvfuser_resources::warp_cu;
  ss << nvfuser_resources::tensorcore_cu;
  ss << nvfuser_resources::memory_cu;
<<<<<<< HEAD
=======
#else
  ss << nvfuser_resources::warp_rocm_cu;
#endif
>>>>>>> 481def75
  ss << nvfuser_resources::fused_welford_helper_cu;
  ss << nvfuser_resources::fused_reduction_cu;
  ss << nvfuser_resources::fused_welford_impl_cu;
  ss << nvfuser_resources::swizzle_cu;

  // Random utilities
  ss << nvfuser_resources::PhiloxCudaStateRaw_cu;

  return ss.str();
}

namespace {

// return false if arg's type, number of dimensions, and device, doesn't match
// param and provided c10:device
bool validateKernelArgTensor(
    const at::Tensor& arg,
    const Val* param,
    const c10::Device& device,
    std::stringstream& msg) {
  // Arg is a tensor. Param must be a tensor too.
  if (*param->getValType() != ValType::TensorView) {
    msg << "Argument is a tensor, but the parameter is not.\n";
    return false;
  }

  if (is_cpu_scalar(arg) && !param->as<TensorView>()->isCpuScalar()) {
    msg << "Argument is CPU Scalar Tensor, but parameter is not.\n";
    return false;
  }

  if (!is_cpu_scalar(arg) && !arg.is_cuda()) {
    msg << "Argumnet is a CPU tensor which is not supported in fusions.\n";
    return false;
  }

  // Check the rank of the tensors.
  size_t arg_dim = arg.dim();
  // Note: This requires current Fusion to be active.
  // NOLINTNEXTLINE(cppcoreguidelines-init-variables)
  size_t param_dim = TensorDomain::noReductions(
                         param->as<TensorView>()->getMaybeRFactorDomain())
                         .size();
  // see [Note - broadcast support in integration]
  // Because of broadcasting support handled in integration, we relax the rank
  // check as necessary.
  if (arg_dim > param_dim) {
    msg << "Argument tensor's rank is " << arg_dim << ", but the parameter is "
        << param_dim << "\n";
    return false;
  }

  if (!is_cpu_scalar(arg) && arg.device() != device) {
    msg << "Argument is on device that is not compiled for."
        << "\n";
    return false;
  }
  // Check element type
  at::ScalarType arg_data_type = arg.scalar_type();
  DataType param_data_type = *param->getDataType();
  bool match = false;
  // TODO: remove this switch with `aten_to_data_type`
  switch (arg_data_type) {
    case at::ScalarType::Double:
      match = param_data_type == DataType::Double;
      break;
    case at::ScalarType::Half:
      match = param_data_type == DataType::Half;
      break;
    case at::ScalarType::BFloat16:
      match = param_data_type == DataType::BFloat16;
      break;
    case at::ScalarType::Float:
      match = param_data_type == DataType::Float;
      break;
    case at::ScalarType::Long:
      match = param_data_type == DataType::Int;
      break;
    case at::ScalarType::Int:
      match = param_data_type == DataType::Int32;
      break;
    case at::ScalarType::Bool:
      match = param_data_type == DataType::Bool;
      break;
    case at::ScalarType::ComplexFloat:
      match = param_data_type == DataType::ComplexFloat;
      break;
    case at::ScalarType::ComplexDouble:
      match = param_data_type == DataType::ComplexDouble;
      break;
    default:
      msg << "Argument element type, " << arg_data_type << ", is not supported."
          << "\n";
      return false;
  }
  if (!match)
    msg << "Argument element type is " << arg_data_type
        << ", but the parameter is " << param_data_type << "\n";
  return match;
}

// Return false if  arg_type doesn't match the type in param
bool validateKernelArgScalar(
    const ArgAbstract* arg,
    const Val* param,
    std::stringstream& msg) {
  TORCH_INTERNAL_ASSERT(
      param->getDataType().has_value(), "kernel param should have data type");
  DataType param_type = *param->getDataType();
  bool match = false;
  switch (arg->type()) {
    case ArgType::Long:
      match = param_type == DataType::Int || param_type == DataType::Int32;
      break;
    case ArgType::Double:
      match = param_type == DataType::Double || param_type == DataType::Float ||
          param_type == DataType::Half || param_type == DataType::BFloat16;
      break;
    case ArgType::Bool:
      match = param_type == DataType::Bool;
      break;
    case ArgType::ComplexDouble:
      match = param_type == DataType::ComplexDouble ||
          param_type == DataType::ComplexFloat;
      break;
    default:
      // TODO: We need to verify that param is actually a scalar
      msg << "Argument is not a scalar, but the parameter is."
          << "\n";
      return false;
  }
  if (!match) {
    msg << "Argument type is " << argTypeToString(arg->type())
        << ", but the parameter is " << param_type << "\n";
  }
  return match;
}

// Return false if arg and param don't match up and if arg's device (if a
// tensor) doesn't match provided device
bool validateKernelArg(
    const ArgAbstract* arg,
    const Val* param,
    const c10::Device& device,
    std::stringstream& msg) {
  if (auto tensor_arg_abstract = dynamic_cast<const TensorArgAbstract*>(arg)) {
    // TODO: don't use get tensor here. We would want to remove tensor reference
    // for async compilation
    return validateKernelArgTensor(
        tensor_arg_abstract->getTensor(), param, device, msg);
  } else if (arg->isType(ArgType::CpuScalarTensor)) {
    // TODO: merge this one with above
    // TODO: we need to check cpu scalar dtyp matches param
    bool match = param->as<TensorView>()->isCpuScalar();
    if (!match) {
      msg << "Argument is scalar type, but kernel parameter is not\n";
    }
    return match;
  } else {
    return validateKernelArgScalar(arg, param, msg);
  }
}

// Return true if all the tensors have the same stride, assumes all tensors are
// contiguous
bool checkSameStride(const std::vector<c10::IValue>& tensors) {
  if (tensors.size() < 2) {
    return true;
  }
  for (const auto idx : c10::irange(tensors.size() - 1)) {
    auto current = tensors[idx];
    auto next = tensors[idx + 1];
    if (!current.isTensor() || !next.isTensor()) {
      return false;
    }

    const auto& current_tensor = current.toTensor();
    const auto& next_tensor = next.toTensor();
    if (current_tensor.ndimension() != next_tensor.ndimension()) {
      return false;
    }

    for (const auto i : c10::irange(current_tensor.ndimension())) {
      if (current_tensor.stride(i) != next_tensor.stride(i)) {
        return false;
      }
    }
  }
  return true;
}

// Return true if all the tensors are contiguous and have the same striding
bool checkSameContiguity(const std::vector<c10::IValue>& tensors) {
  if (tensors.size() < 2) {
    return true;
  }

  auto reference = tensors.front();
  if (!reference.isTensor()) {
    return false;
  }

  // Determine if the reference tensor is contiguous
  const auto& reference_tensor = reference.toTensor();
  int64_t expected_stride = 1;
  for (const auto i : c10::irange(1, reference_tensor.ndimension() + 1)) {
    int64_t ind = reference_tensor.ndimension() - i;
    if (reference_tensor.size(ind) == 1) {
      continue;
    }
    if (reference_tensor.stride(ind) != expected_stride) {
      return false;
    }
    expected_stride *= reference_tensor.size(ind);
  }

  // Check if all the tensors have the same contiguity
  return checkSameStride(tensors);
}

bool checkValidMisalignedTensors(
    const std::unordered_set<TensorView*>& inp_tv,
    const std::unordered_set<TensorView*>& out_tv,
    const std::vector<c10::IValue>& inp_tensors,
    const std::vector<c10::IValue>& out_tensors) {
  if (out_tv.empty()) {
    // Only check input tensors
    return checkSameStride(inp_tensors);
  } else if (!out_tv.empty() && out_tensors.empty()) {
    // out_tensors is empty unless outputs are given to runFusion.
    // Assume out tensors are contiguous
    return checkSameContiguity(inp_tensors);
  } else {
    // Only check input and output tensors
    std::vector<c10::IValue> tensors;
    tensors.insert(tensors.end(), inp_tensors.begin(), inp_tensors.end());
    tensors.insert(tensors.end(), out_tensors.begin(), out_tensors.end());
    return checkSameStride(tensors);
  }
}

} // namespace

void validateKernelInputs(
    Fusion* fusion,
    const KernelArgumentHolder& args,
    const c10::Device& device) {
  FUSER_PERF_SCOPE("executor_utils::ValidateKernelInputs");

  // This is necessary as we were traversing the fusion graph later in the check
  FusionGuard fg(fusion);
  // Check inputs
  TORCH_INTERNAL_ASSERT(
      args.size() == fusion->inputs().size(), "Wrong number of kernel inputs.");

  std::stringstream msg;
  bool mismatch = false;
  for (const auto i : c10::irange(args.size())) {
    const ArgAbstract* arg = args[i];
    const Val* param = fusion->inputs()[i];
    mismatch = !validateKernelArg(arg, param, device, msg) || mismatch;
  }
  TORCH_INTERNAL_ASSERT(
      !mismatch, "Found one or more invalid arguments: ", msg.str());
}

void validateKernelOutputs(
    Fusion* fusion,
    const std::vector<at::Tensor>& outputs,
    const c10::Device& device) {
  FUSER_PERF_SCOPE("executor_utils::ValidateKernelOutputs");

  TORCH_INTERNAL_ASSERT(
      fusion->outputs().size() != 0,
      "Kernel should have at least one output tensor.");

  TORCH_INTERNAL_ASSERT(
      outputs.size() == fusion->outputs().size(),
      "Wrong number of kernel outputs.");

  std::stringstream msg;
  bool mismatch = false;
  for (const auto i : c10::irange(outputs.size())) {
    const at::Tensor& arg = outputs[i];
    const Val* param = fusion->outputs()[i];
    mismatch = !validateKernelArgTensor(arg, param, device, msg) || mismatch;
  }
  TORCH_INTERNAL_ASSERT(
      !mismatch, "Found one or more invalid arguments: ", msg.str());
}

namespace {

// Finds a fusion input or output tensor to validate its stides
// for vectorization.
// Returns a pair consisting of a flag indicating it's a fusion input
// and an integer position within in the input or output tensor list.
std::vector<std::pair<bool, int>> getVectorizedFusionInputOutput(
    TensorView* producer_tv,
    TensorView* consumer_tv,
    Fusion* fusion) {
  std::vector<std::pair<bool, int>> vectorized_input_output;

  // When the producer is a fusion input, validate only the producer
  // and assume the consumer is contiguous. Similarly, when the
  // consumer is a fusion output, validate the consumer and assume the
  // producer is contiguous.

  if (producer_tv->isFusionInput()) {
    auto producer_it = std::find(
        fusion->inputs().begin(), fusion->inputs().end(), producer_tv);
    TORCH_INTERNAL_ASSERT(
        producer_it != fusion->inputs().end(),
        "Could not find ",
        producer_tv,
        " in fusion inputs.");
    auto pos = std::distance(fusion->inputs().begin(), producer_it);
    vectorized_input_output.push_back(
        std::make_pair<bool, int>(true, static_cast<int>(pos)));
  } else {
    // If not fusion input, assume it's fully contiguous, so nothing
    // to check with respect to strides.
    TORCH_INTERNAL_ASSERT(
        std::all_of(
            producer_tv->domain()->contiguity().begin(),
            producer_tv->domain()->contiguity().end(),
            [](bool contig) { return contig; }),
        "Unsupported pattern of vectorization: ",
        consumer_tv->definition()->toString());
  }

  if (consumer_tv->isFusionOutput()) {
    auto consumer_it = std::find(
        fusion->outputs().begin(), fusion->outputs().end(), consumer_tv);
    TORCH_INTERNAL_ASSERT(
        consumer_it != fusion->outputs().end(),
        "Could not find ",
        consumer_tv,
        " in fusion outputs.");
    auto pos = std::distance(fusion->outputs().begin(), consumer_it);
    vectorized_input_output.push_back(
        std::make_pair<bool, int>(false, static_cast<int>(pos)));
  } else {
    // If not fusion input, assume it's fully contiguous, so nothing
    // to check with respect to strides.
    TORCH_INTERNAL_ASSERT(
        std::all_of(
            consumer_tv->domain()->contiguity().begin(),
            consumer_tv->domain()->contiguity().end(),
            [](bool contig) { return contig; }),
        "Unsupported pattern of vectorization: ",
        consumer_tv->definition()->toString());
  }

  return vectorized_input_output;
}

//! Returns the information of vectorized input/output tensors
//! in the given fusion.
std::unique_ptr<caching::VectorizedTensorInfo> getVectorizedTensorValidationInfo(
    kir::Kernel* kernel) {
  auto vectorized_tensor_info_ptr =
      std::make_unique<caching::VectorizedTensorInfo>();

  for (const auto& vector_info : kernel->summary().vectorized_set_info) {
    auto consumer_tv = vector_info.consumer_tv;
    auto producer_tv = vector_info.producer_tv;

    auto vector_dim = vector_info.vectorized_leaf_id;
    const auto is_aligned =
        vector_dim->getParallelType() == ParallelType::Vectorize;

    // Find fusion inputs and outputs that are used with misaligned
    // vectorization.
    if (!is_aligned) {
      TORCH_INTERNAL_ASSERT(
          producer_tv->isFusionInput() || consumer_tv->isFusionOutput(),
          "MisalignedVectorize is assumed to be used with either input or output tensor");
      if (consumer_tv->getMemoryType() == MemoryType::Global &&
          producer_tv->getMemoryType() == MemoryType::Local) {
        vectorized_tensor_info_ptr->global_out_misaligned_tv.insert(
            consumer_tv);
      } else if (
          producer_tv->getMemoryType() == MemoryType::Global &&
          consumer_tv->getMemoryType() == MemoryType::Local) {
        vectorized_tensor_info_ptr->global_inp_misaligned_tv.insert(
            producer_tv);
      } else {
        TORCH_INTERNAL_ASSERT(
            false,
            "Unsupported memory configuration for misaligned vectorization.");
      }
    }

    // Collect information on corresponding fusion input and output
    // tensors to verify strides.
    auto inp_or_out_info =
        getVectorizedFusionInputOutput(producer_tv, consumer_tv, kernel);

    // If both producer and consumer are contig and intermediate,
    // nothing to validate with respect to strides.
    if (inp_or_out_info.empty()) {
      continue;
    }

    // Misaligned vectorize only allows from input to local or local
    // to output
    if (!is_aligned) {
      TORCH_INTERNAL_ASSERT(inp_or_out_info.size() == 1);
    }

    for (const auto& inp_or_out : inp_or_out_info) {
      const bool is_input = inp_or_out.first;
      const int pos = inp_or_out.second;

      if (is_aligned) {
        auto& pos_list = is_input
            ? vectorized_tensor_info_ptr->aligned_vectorized_inp_tensor_pos
            : vectorized_tensor_info_ptr->aligned_vectorized_out_tensor_pos;
        pos_list.push_back(pos);
      } else {
        auto& map = is_input
            ? vectorized_tensor_info_ptr->inp_misaligned_tensors_pos
            : vectorized_tensor_info_ptr->out_misaligned_tensors_pos;
        map.emplace_back(pos);
      }
    }
  }

  return vectorized_tensor_info_ptr;
}

// Make sure the root domain(s) comprising the vectorized leaf domain
// have the (merged) extent that is divisible by the vectorization
// word size.
void validateAlignedVectorizeExtents(
    const VectorizedSetInfo& info,
    kir::ExpressionEvaluator& expr_eval) {
  TORCH_INTERNAL_ASSERT(
      !info.contig_root_ids.empty(),
      "No root ID found for vectorization with ",
      info.consumer_tv->toString(),
      " and ",
      info.producer_tv->toString());

  int64_t vectorized_merged_domain_extent = 1;
  for (auto id : info.contig_root_ids) {
    auto extent_val = expr_eval.evaluate(id->extent());
    TORCH_INTERNAL_ASSERT(
        extent_val.has_value(),
        "Error vectorizing, ",
        info.consumer_tv->toString(),
        " as the extent of a vectorized root domain, ",
        id->toString(),
        ", is unknown.");
    vectorized_merged_domain_extent *= extent_val->as<int64_t>();
  }

  TORCH_INTERNAL_ASSERT(
      vectorized_merged_domain_extent % info.word_size == 0,
      "Error vectorizing, ",
      info.consumer_tv->toString(),
      " as the extent of the indexed domain, ",
      vectorized_merged_domain_extent,
      ", is not divisible by vector word size ",
      info.word_size);
}

void validateAlignedVectorizedFusionInputOutput(
    const at::Tensor& aten_tensor,
    int word_size,
    TensorView* tv) {
  TORCH_INTERNAL_ASSERT(
      reinterpret_cast<size_t>(aten_tensor.data_ptr()) %
              (word_size * aten_tensor.dtype().itemsize()) ==
          0,
      "Vectorization of ",
      tv->toString(),
      " not possible as the memory address is not aligned. ",
      "Address: ",
      aten_tensor.data_ptr(),
      ", vector word size: ",
      word_size,
      ", data type: ",
      aten_tensor.dtype());

  // Traverse strides from the right-most domains. The rightmost
  // domain must have stride 1.
  int64_t cur_contig_stride = 1;
  bool still_rightmost = true;
  for (auto i = aten_tensor.ndimension() - 1; i >= 0; --i) {
    const auto stride = aten_tensor.strides().at(i);
    const auto size = aten_tensor.sizes().at(i);
    // If this domain is contiguous or size == 1, then not necessary to check
    // the stride. Otherwise, stride must be 1 if it's rightmost or
    // divisible by word_size
    TORCH_INTERNAL_ASSERT(
        stride == cur_contig_stride || size == 1 ||
            (still_rightmost && stride == 1) ||
            (!still_rightmost && stride % word_size == 0),
        "Vectorization of ",
        tv->toString(),
        " with word size ",
        word_size,
        " not possible due to invalid stride.",
        " Domain: ",
        tv->axis(i)->toString(),
        ", stride: ",
        stride)
    // If the domain is size-1, the next domain is still considered
    // rightmost.
    still_rightmost = still_rightmost && size == 1;
    // We do not update cur_contig_stride for size==1 dimensions,
    // since we have specialized vectorization stride check for them
    if (size != 1) {
      cur_contig_stride = stride * size;
    }
  }
}

void validateAlignedVectorizedTensors(
    kir::Kernel* kernel,
    const KernelArgumentHolder& args,
    const std::vector<at::Tensor>& outputs,
    caching::ExecutorCompileTimeInfoCache* data_cache,
    kir::ExpressionEvaluator& expr_eval) {
  auto tensor_vectorization_validation_entry =
      executor_utils::caching::ExecutorCompileTimeEntry<
          executor_utils::caching::VectorizedTensorValidation>(
          data_cache, [kernel]() {
            return executor_utils::getVectorizedTensorValidationInfo(kernel);
          });

  // Verify extents of aligned vectorized tensors
  for (const auto& vec_info : kernel->summary().vectorized_set_info) {
    if (vec_info.vectorized_leaf_id->getParallelType() ==
        ParallelType::Vectorize) {
      validateAlignedVectorizeExtents(vec_info, expr_eval);
    }
  }

  // Validate input and output tensors with aligend
  // vectorization.
  for (auto pos : tensor_vectorization_validation_entry.get()
                      .aligned_vectorized_inp_tensor_pos) {
    auto tv = kernel->inputs().at(pos)->as<TensorView>();
    auto word_size = kernel->summary().vectorized_accesses.at(tv);
    auto tensor_arg_abstract =
        dynamic_cast<const TensorArgAbstract*>(args[pos]);
    TORCH_INTERNAL_ASSERT(tensor_arg_abstract, "alias io only supports tensor");
    validateAlignedVectorizedFusionInputOutput(
        tensor_arg_abstract->getTensor(), word_size, tv);
  }
  if (!outputs.empty()) {
    for (auto pos : tensor_vectorization_validation_entry.get()
                        .aligned_vectorized_out_tensor_pos) {
      auto tv = kernel->outputs().at(pos)->as<TensorView>();
      auto word_size = kernel->summary().vectorized_accesses.at(tv);
      validateAlignedVectorizedFusionInputOutput(outputs[pos], word_size, tv);
    }
  }
}

// Misaligned vectorization check. Currently misaligned vectorization is limited
// to global-register and register-global load/store patterns. However, this
// could be improved to include shared memory.
void validateMisalignedVectorizedTensors(
    kir::Kernel* kernel,
    const KernelArgumentHolder& args,
    const std::vector<at::Tensor>& outputs,
    caching::ExecutorCompileTimeInfoCache* data_cache,
    kir::ExpressionEvaluator& expr_eval) {
  auto tensor_vectorization_validation_entry =
      executor_utils::caching::ExecutorCompileTimeEntry<
          executor_utils::caching::VectorizedTensorValidation>(
          data_cache, [kernel]() {
            return executor_utils::getVectorizedTensorValidationInfo(kernel);
          });

  std::vector<c10::IValue> inp_misaligned_tensors;
  std::vector<c10::IValue> out_misaligned_tensors;

  const auto& inp_misaligned_tensors_pos =
      tensor_vectorization_validation_entry.get().inp_misaligned_tensors_pos;
  inp_misaligned_tensors.reserve(inp_misaligned_tensors_pos.size());
  std::transform(
      inp_misaligned_tensors_pos.begin(),
      inp_misaligned_tensors_pos.end(),
      std::back_inserter(inp_misaligned_tensors),
      [&args](int idx) {
        auto tensor_arg_abstract =
            dynamic_cast<const TensorArgAbstract*>(args[idx]);
        TORCH_INTERNAL_ASSERT(
            tensor_arg_abstract, "alias io only supports tensor");
        return tensor_arg_abstract->getTensor();
      });

  const auto& out_misaligned_tensors_pos =
      tensor_vectorization_validation_entry.get().out_misaligned_tensors_pos;
  if (outputs.size() > 0) {
    out_misaligned_tensors.reserve(out_misaligned_tensors_pos.size());
    std::transform(
        out_misaligned_tensors_pos.begin(),
        out_misaligned_tensors_pos.end(),
        std::back_inserter(out_misaligned_tensors),
        [&outputs](int idx) { return outputs[idx]; });
  }
  // If input stride is non-contiguous + no outputs, return false
  TORCH_INTERNAL_ASSERT(
      checkValidMisalignedTensors(
          tensor_vectorization_validation_entry.get().global_inp_misaligned_tv,
          tensor_vectorization_validation_entry.get().global_out_misaligned_tv,
          inp_misaligned_tensors,
          out_misaligned_tensors),
      "All global tensors must have the same stride for misaligned vectorization.");
}

// Check if there's any split that is non-divisible and vectorized. If
// found, Vectorize is illegal.
void validateVectorizedSplits(
    kir::Kernel* kernel,
    kir::ExpressionEvaluator& expr_eval) {
  for (const auto& extent_factor : kernel->summary().splits_to_validate) {
    auto input_extent = expr_eval.evaluate(extent_factor.first);
    auto split_factor = expr_eval.evaluate(extent_factor.second);
    TORCH_INTERNAL_ASSERT(
        input_extent.has_value(),
        "Could not check if a split with vectorization is divisible because the extent, ",
        extent_factor.first->toString(),
        ", is not possible to evaluate.");
    TORCH_INTERNAL_ASSERT(
        input_extent.has_value(),
        "Could not check if a split with vectorization is divisible because the split factor, ",
        extent_factor.second->toString(),
        ", is not possible to evaluate.");
    TORCH_INTERNAL_ASSERT(
        input_extent.value() % split_factor.value() == 0,
        "Non-divisible split with vectorization is detected. ",
        "Extent: ",
        input_extent.value(),
        ". Factor: ",
        split_factor.value());
  }
}

} // namespace

void validateVectorizedTensors(
    kir::Kernel* kernel,
    const KernelArgumentHolder& args,
    const std::vector<at::Tensor>& outputs,
    caching::ExecutorCompileTimeInfoCache* data_cache,
    kir::ExpressionEvaluator& expr_eval) {
  FUSER_PERF_SCOPE("FusionExecutor::validateVectorizedTensors");

  validateAlignedVectorizedTensors(
      kernel, args, outputs, data_cache, expr_eval);

  validateMisalignedVectorizedTensors(
      kernel, args, outputs, data_cache, expr_eval);

  validateVectorizedSplits(kernel, expr_eval);
}

namespace {

template <typename EXPR_EVALUATOR>
void bindInputForExprEvaluation(
    Val* val,
    const ArgAbstract* arg,
    bool check_consistency,
    EXPR_EVALUATOR& expr_eval) {
  if (val->getValType() == ValType::TensorView) {
    TensorView* cg_tensor = val->as<TensorView>();
    auto root_domain =
        TensorDomain::noReductions(cg_tensor->getMaybeRFactorDomain());

    if (root_domain.size() == 0) {
      TORCH_INTERNAL_ASSERT(
          arg->isType(ArgType::CpuScalarTensor) ||
              (arg->isType(ArgType::Tensor) &&
               dynamic_cast<const TensorArgAbstract*>(arg)->getRank() == 0),
          "Something went wrong configuring launch. Inputs is not rank 0 tensor");
    } else {
      TORCH_INTERNAL_ASSERT(
          arg->isType(ArgType::Tensor),
          "Something went wrong configuring launch. Inputs do not match.");

      auto tensor_arg_abstract = dynamic_cast<const TensorArgAbstract*>(arg);
      TORCH_INTERNAL_ASSERT(
          tensor_arg_abstract &&
              tensor_arg_abstract->getRank() == (int64_t)root_domain.size(),
          "Something went wrong configuring launch. Inputs rank does not match.");

      for (const auto dim : c10::irange(root_domain.size())) {
        const auto tensor_arg_size = tensor_arg_abstract->getSize(dim);
        const auto tensor_arg_stride = tensor_arg_abstract->getStride(dim);
        const auto extent = root_domain[dim]->extent();
        if (root_domain[dim]->hasExpandedExtent()) {
          TORCH_INTERNAL_ASSERT(
              tensor_arg_stride == 0,
              "Execting an expanded dimension on dimension ",
              dim,
              " but found stride ",
              tensor_arg_stride);
          // Could support dynamic size on expanded dimension, so may not have
          // an inferable expanded extent here. This check might be better to do
          // once all values are bound.
          auto maybe_expanded_size =
              expr_eval.evaluate(root_domain[dim]->expandedExtent());
          if (maybe_expanded_size.has_value()) {
            TORCH_CHECK(
                *maybe_expanded_size == tensor_arg_size,
                "Expecting expanded extent of ",
                *maybe_expanded_size,
                " but recieved value of ",
                tensor_arg_size);
          }
        }

        const auto value =
            root_domain[dim]->hasExpandedExtent() ? 1 : tensor_arg_size;
<<<<<<< HEAD
=======
        if (value == 0 && cg_tensor->uses().empty()) {
          // If there's no uses, ignore there's a size-0 dimension.
          continue;
        }
        TORCH_INTERNAL_ASSERT(value != 0, "Cannot handle size-0 dimensions");
>>>>>>> 481def75
        bool should_bind = true;
        if (check_consistency) {
          const auto prev_value = expr_eval.evaluate(extent);
          if (prev_value.has_value()) {
            TORCH_CHECK(
                *prev_value == value,
                "Attempting to bind ",
                extent->toString(),
                " to ",
                value,
                " but it's already set to ",
                *prev_value);
            should_bind = false;
          }
        }
        if (should_bind && !extent->isConstScalar()) {
          expr_eval.bind(extent, value);
        }
      }
    }
  } else if (val->getValType().value() == ValType::Scalar) {
    if (val->getDataType().value() == DataType::Int) {
      TORCH_INTERNAL_ASSERT(
          arg->isType(ArgType::Long),
          "fusion expected Scalar Int inputs, but found ",
          argTypeToString(arg->type()));
      expr_eval.bind(val, *static_cast<const int64_t*>(arg->arg()));
    } else if (val->getDataType().value() == DataType::Double) {
      TORCH_INTERNAL_ASSERT(
          arg->isType(ArgType::Double),
          "fusion expected Scalar Double inputs, but found ",
          argTypeToString(arg->type()));
      expr_eval.bind(val, *static_cast<const double*>(arg->arg()));
    }
  }
}

} // namespace

kir::ExpressionEvaluator bindKernelInputs(
    const KernelArgumentHolder& args,
    kir::Kernel* kernel,
    bool check_consistency) {
  FUSER_PERF_SCOPE("executor_utils::BindKernelInputs");
<<<<<<< HEAD

  TORCH_INTERNAL_ASSERT(
      kernel->inputs().size() == args.size(),
      "Something went wrong configuring launch. Inputs no longer match.");

=======

  TORCH_INTERNAL_ASSERT(
      kernel->inputs().size() == args.size(),
      "Something went wrong configuring launch. Inputs no longer match.");

>>>>>>> 481def75
  kir::ExpressionEvaluator expr_eval;
  const auto& inputs = kernel->inputs();

  for (const auto i : c10::irange(inputs.size())) {
    bindInputForExprEvaluation(
        inputs[i], args[i], check_consistency, expr_eval);
  }
  return expr_eval;
}

ExpressionEvaluator bindFusionInputs(
    const KernelArgumentHolder& args,
    Fusion* fusion) {
  FUSER_PERF_SCOPE("executor_utils::BindFusionInputs");

  auto inputs = fusion->inputs();
  TORCH_INTERNAL_ASSERT(
      inputs.size() == args.size(),
      "Something went wrong configuring launch. Inputs do not match.\n",
      "inputs: ",
      ir_utils::toString(inputs),
      " args size: ",
      args.size());

  ExpressionEvaluator expr_eval(fusion);

  // This should probably move to EvaluationContext as we may want to bind
  // input values frequently. Bind fusion input values to runtime values.
  for (const auto i : c10::irange(inputs.size())) {
    bindInputForExprEvaluation(inputs[i], args[i], true, expr_eval);
  }
  return expr_eval;
}

void initializeCudaContext() {
  // lazily construct context if non-existing yet;
  // NOLINTNEXTLINE(cppcoreguidelines-init-variables)
  CUcontext pctx = nullptr;
  AT_CUDA_DRIVER_CHECK(at::globalContext().getNVRTC().cuCtxGetCurrent(&pctx));
  if (!pctx) {
    std::unique_lock<std::mutex> cudaFreeMutexLock(
        *(c10::cuda::CUDACachingAllocator::getFreeMutex()));
    cudaFree(nullptr);
  }
}

namespace {

// Dump PTX or CUBIN to a file
#if CUDA_VERSION >= 11010
void dumpCompiledCodeToFile(
    const nvrtcProgram& program,
    int fusion_id,
    bool dump_cubin) {
  const auto getSize = dump_cubin
      ? at::globalContext().getNVRTC().nvrtcGetCUBINSize
      : at::globalContext().getNVRTC().nvrtcGetPTXSize;
  const auto getCode = dump_cubin ? at::globalContext().getNVRTC().nvrtcGetCUBIN
                                  : at::globalContext().getNVRTC().nvrtcGetPTX;
  size_t size = 0;
  AT_CUDA_NVRTC_CHECK(getSize(program, &size));
  std::vector<char> code(size);
  AT_CUDA_NVRTC_CHECK(getCode(program, code.data()));
  std::stringstream file_name;
  file_name << "__tmp_kernel" << fusion_id << "."
            << (dump_cubin ? "cubin" : "ptx");
  std::cout << "PRINTING: " << file_name.str() << std::endl;
  std::ofstream out(file_name.str());
  TORCH_INTERNAL_ASSERT(out.is_open());
  out.write(code.data(), size);
  out.close();
}
#endif

} // namespace

std::pair<NvrtcFunction, std::string> nvrtcCompile(
    const std::string& code,
    const std::string& func_name,
    int id,
    c10::optional<int> opt_block_size) {
  FUSER_PERF_SCOPE("executor_utils::NVRTC");
  if (isOptionDisabled(DisableOption::ArchCheck)) {
    TORCH_WARN(
        "NVFuser Compile: arch check disabled, should not compile any kernel");
  }

  initializeCudaContext();

  std::stringstream ptxas_log;

  const auto prop = at::cuda::getCurrentDeviceProperties();

  int major = 0, minor = 0;
  bool compile_to_sass = false;
  codegenOutputQuery(prop, major, minor, compile_to_sass);

  nvrtcProgram program; // NOLINT(cppcoreguidelines-init-variables)

  {
    std::stringstream ss;
    ss << "__tmp_kernel" << id << ".cu";
    std::string name = ss.str();
    FUSER_PERF_SCOPE("executor_utils::NvrtcCreateProgram");
    AT_CUDA_NVRTC_CHECK(at::globalContext().getNVRTC().nvrtcCreateProgram(
        &program, code.c_str(), name.c_str(), 0, nullptr, nullptr));
  }

  ResourceGuard holdProgram([&] {
    FUSER_PERF_SCOPE("executor_utils::NvrtcDestroyProgram");
    AT_CUDA_NVRTC_CHECK(
        at::globalContext().getNVRTC().nvrtcDestroyProgram(&program));
  });

#ifdef USE_ROCM
  std::vector<const char*> args = {"--std=c++14"};
#if ROCM_VERSION >= 40200
  args.push_back("-hip-pch");
#endif
#else
#if CUDA_VERSION < 11010
  // compile to sass is not allowed prior to CUDA 11.1
  compile_to_sass = false;
#endif
  // CUDA 11.1 allows going directly to SASS (sm_) instead of PTX (compute_)
  // which gives better backwards compatibility to work on older driver,
  // (since older driver doesn't necessrily recognize PTX emitted by new
  // toolkit);
  // Meanwhile, for forward compatibility (future device with
  // `unsupported_arch==True`), since SASS are not necessarily compatible,
  // we fallback to PTX instead.
  const std::string compute = std::string("--gpu-architecture=") +
      (compile_to_sass ? "sm_" : "compute_") + std::to_string(major) +
      std::to_string(minor);
  // NOLINTNEXTLINE(cppcoreguidelines-init-variables)
  std::vector<const char*> args = {
      "--std=c++14", compute.c_str(), "-default-device"};
#endif

  const bool disable_fma = isOptionDisabled(DisableOption::Fma);
#ifdef USE_ROCM
  if (disable_fma) {
    TORCH_WARN_ONCE(
        "PYTORCH_CUDA_FUSER_DISABLE_FMA is not supported on ROCm, ignoring");
  }
#else
  if (disable_fma) {
    args.push_back("--fmad=false");
  } else {
    args.push_back("--fmad=true");
  }
#endif
  // Add line info to generated kernels
  if (isDebugDumpEnabled(DebugDumpOption::DebugInfo)) {
    args.push_back("-lineinfo");
  }
#ifdef NDEBUG
  // Avoid excessive register usage from assertion
  args.push_back("-DNDEBUG");
#endif

  if (isOptionEnabled(EnableOption::KernelProfile)) {
    args.push_back("-DPYTORCH_NVFUSER_PROFILE_KERNEL");
  }

  const char* ptxas_opt_level = getenv("PYTORCH_NVFUSER_JIT_OPT_LEVEL");
  std::string jit_opt_level = "-O";

  // NOLINTNEXTLINE(cppcoreguidelines-init-variables)
  std::vector<CUjit_option> options;
  // NOLINTNEXTLINE(cppcoreguidelines-init-variables)
  std::vector<void*> option_vals;
  std::vector<char> info_log;
  unsigned int log_size = 8196;

  if (isDebugDumpEnabled(DebugDumpOption::PrintPtxasLog) ||
      isDebugDumpEnabled(DebugDumpOption::PerfDebugVerbose)) {
    // show register usage in compilation log
    if (compile_to_sass) {
      args.push_back("--ptxas-options");
      args.push_back("--verbose");
    } else {
      options.push_back(CU_JIT_LOG_VERBOSE);
      option_vals.push_back((void*)1);
      info_log.reserve(log_size);

      options.push_back(CU_JIT_INFO_LOG_BUFFER);
      option_vals.push_back((void*)info_log.data());

      options.push_back(CU_JIT_INFO_LOG_BUFFER_SIZE_BYTES);
      option_vals.push_back((void*)(long)log_size);
    }
  }

  if (ptxas_opt_level) {
    int val = atoi(ptxas_opt_level);
    if (val <= 4 && val >= 0) {
      if (val < 4) {
        TORCH_WARN(
            "ptxas optimization level manually set as ",
            val,
            ", which could negatively affect performance. Try removing env variable PYTORCH_NVFUSER_JIT_OPT_LEVEL for optimal performance.");
      }
      if (compile_to_sass) {
        jit_opt_level += std::to_string(val);
        args.push_back("--ptxas-options");
        args.push_back(jit_opt_level.c_str());
      } else {
        options.push_back(CU_JIT_OPTIMIZATION_LEVEL);
        option_vals.push_back((void*)(intptr_t)val);
      }
    } else {
      TORCH_WARN_ONCE(
          "acceptable range for PYTORCH_NVFUSER_JIT_OPT_LEVEL is between 0 and 4, but received ",
          val,
          ", ignoring the option");
    }
  }

#ifndef USE_ROCM
  // keeping the string outside the loop for lifetime
  std::string max_register_usage = "--maxrregcount=";
  uint32_t max_register = 0;
  if (opt_block_size.has_value() && opt_block_size.value() > 0) {
    int num_partition = 0;
    int reg_allocation_granularity = 0;
    cudaOccDeviceProp occ_prop(*prop);
    cudaOccSubPartitionsPerMultiprocessor(&num_partition, &occ_prop);
    cudaOccRegAllocationGranularity(&reg_allocation_granularity, &occ_prop);
    int warp_size = prop->warpSize;
    int num_warps = ceilDiv(opt_block_size.value(), warp_size);

    // warps could be distributed unevenly across partition
    int max_warps_per_sm_partition = ceilDiv(num_warps, num_partition);
    // registers are evenly distributed across partitions, partition with most
    // wraps determins the maximum register available per warp
    int max_reg_per_warp =
        prop->regsPerBlock / num_partition / max_warps_per_sm_partition;
    // clamp down to register allocation granularity at warp level
    int effective_max_reg_per_warp = max_reg_per_warp /
        reg_allocation_granularity * reg_allocation_granularity;
    // The maximum possible count allowed by ptxas is 255
    max_register = static_cast<uint32_t>(
        std::min(effective_max_reg_per_warp / warp_size, 255));
    if (compile_to_sass) {
      max_register_usage += std::to_string(max_register);
      args.push_back("--ptxas-options");
      args.push_back(max_register_usage.c_str());
    } else {
      options.push_back(CU_JIT_MAX_REGISTERS);
      option_vals.push_back((void*)(intptr_t)max_register);
    }

    ptxas_log << "\nCompile options: ";
    for (auto arg : args) {
      ptxas_log << arg << " ";
    }
    ptxas_log << " ; block size=" << opt_block_size.value() << "\n";
  }
#endif

  at::globalContext().getNVRTC().nvrtcAddNameExpression(
      program, func_name.c_str());

  {
    FUSER_PERF_SCOPE("executor_utils::Nvrtc::CompileProgram");

    const auto result = at::globalContext().getNVRTC().nvrtcCompileProgram(
        program, args.size(), args.data());

    size_t logsize = 0;
    at::globalContext().getNVRTC().nvrtcGetProgramLogSize(program, &logsize);

    std::vector<char> log(logsize);
    at::globalContext().getNVRTC().nvrtcGetProgramLog(program, log.data());

    if (result != NVRTC_SUCCESS) {
      TORCH_INTERNAL_ASSERT(
          false, code.c_str(), "\nCUDA NVRTC compile error: ", log.data());
    }

    ptxas_log << log.data() << std::endl;
    if (isDebugDumpEnabled(DebugDumpOption::PrintPtxasLog)) {
      std::cout << log.data() << std::endl;
    }
    AT_CUDA_NVRTC_CHECK(result);
  }

  const char* lowered_kernel_name = nullptr;
  at::globalContext().getNVRTC().nvrtcGetLoweredName(
      program, func_name.c_str(), &lowered_kernel_name);

  size_t ptx_size = 0;
  // NOLINTNEXTLINE(cppcoreguidelines-init-variables)
  std::vector<char> ptx;

  {
    FUSER_PERF_SCOPE("executor_utils::Nvrtc::GetPTX");
#if CUDA_VERSION >= 11010
    // compile_to_sass determines whether we are generating SASS or PTX, hence
    // the different API.
    const auto getSize = compile_to_sass
        ? at::globalContext().getNVRTC().nvrtcGetCUBINSize
        : at::globalContext().getNVRTC().nvrtcGetPTXSize;
    const auto getFunc = compile_to_sass
        ? at::globalContext().getNVRTC().nvrtcGetCUBIN
        : at::globalContext().getNVRTC().nvrtcGetPTX;
#else
    const auto getSize = at::globalContext().getNVRTC().nvrtcGetPTXSize;
    const auto getFunc = at::globalContext().getNVRTC().nvrtcGetPTX;
#endif
    AT_CUDA_NVRTC_CHECK(getSize(program, &ptx_size));
    ptx.resize(ptx_size);
    AT_CUDA_NVRTC_CHECK(getFunc(program, ptx.data()));
  }

<<<<<<< HEAD
#if CUDA_VERSION >= 11010
  if (isDebugDumpEnabled(DebugDumpOption::Ptx)) {
    dumpCompiledCodeToFile(program, id, false);
  }

  if (isDebugDumpEnabled(DebugDumpOption::Cubin)) {
    TORCH_INTERNAL_ASSERT(
        compile_to_sass,
        "CUBIN not available as the kernel was compiled only to PTX");
    dumpCompiledCodeToFile(program, id, true);
  }
#endif

  NvrtcFunction compiled_kernel_;

#ifndef __HIP_PLATFORM_HCC__
=======
  NvrtcFunction compiled_kernel_;

#ifndef USE_ROCM

#if CUDA_VERSION >= 11010
  if (isDebugDumpEnabled(DebugDumpOption::Ptx)) {
    dumpCompiledCodeToFile(program, id, false);
  }

  if (isDebugDumpEnabled(DebugDumpOption::Cubin)) {
    TORCH_INTERNAL_ASSERT(
        compile_to_sass,
        "CUBIN not available as the kernel was compiled only to PTX");
    dumpCompiledCodeToFile(program, id, true);
  }
#endif

>>>>>>> 481def75
  {
    FUSER_PERF_SCOPE("executor_utils::Nvrtc::LoadPTX");

    // load ptx or cubin directly
    AT_CUDA_DRIVER_CHECK(at::globalContext().getNVRTC().cuModuleLoadDataEx(
        &(compiled_kernel_.module),
        ptx.data(),
        options.size(),
        options.data(),
        option_vals.data()));

    if (!compile_to_sass &&
        isDebugDumpEnabled(DebugDumpOption::PrintPtxasLog)) {
      std::cout << info_log.data() << std::endl;
    }
  }
#else
  // load ptx directly
  AT_CUDA_DRIVER_CHECK(at::globalContext().getNVRTC().cuModuleLoadData(
      &(compiled_kernel_.module), ptx.data()));

#endif
  AT_CUDA_DRIVER_CHECK(at::globalContext().getNVRTC().cuModuleGetFunction(
      &(compiled_kernel_.function),
      compiled_kernel_.module,
      lowered_kernel_name));

  TORCH_CHECK(
      !isOptionDisabled(DisableOption::ArchCheck),
      "NVFuser Compile: arch check disabled, should not return any compiled kernel");

  return {compiled_kernel_, ptxas_log.str()};
}

namespace caching {

//! CompileTimeInfo is the actual subclass of CompileTimeInfoBase that will
//!  be stored in the data cache. It owns a data_ state internally of the
//!  dataType defined within the entry class, which are listed in header file.
template <typename EntryClass>
class CompileTimeInfo : public CompileTimeInfoBase {
 public:
  CompileTimeInfo(std::unique_ptr<typename EntryClass::DataType> data)
      : CompileTimeInfoBase(EntryClass::EntryType), data_(std::move(data)) {}

  typename EntryClass::DataType* get() {
    return data_.get();
  }

 private:
  std::unique_ptr<typename EntryClass::DataType> data_;
};

void ExecutorCompileTimeInfoCache::insert(EntryOwningPtr new_entry) {
  // Just overwrite when insertion duplicates, equality not checked.
  entry_type_map_[new_entry->type()] = new_entry.get();
  entries_.emplace_back(std::move(new_entry));
}

template <typename EntryClass>
ExecutorCompileTimeEntry<EntryClass>::ExecutorCompileTimeEntry(
    ExecutorCompileTimeInfoCache* data_cache,
    MakerFnType fn) {
  using InfoType = CompileTimeInfo<EntryClass>;

  if (!data_cache || !data_cache->has(EntryClass::EntryType)) {
    owned_data_ = fn();
    data_ptr_ = owned_data_.get();

    if (data_cache) {
      std::unique_ptr<CompileTimeInfoBase> new_entry =
          std::make_unique<InfoType>(std::move(owned_data_));
      data_cache->insert(std::move(new_entry));
    }
  } else {
    data_ptr_ =
        data_cache->at(EntryClass::EntryType)->template as<InfoType>()->get();
  }
}

// Template instantiation
template class ExecutorCompileTimeEntry<ParallelBindingIterDomains>;
template class ExecutorCompileTimeEntry<ParallelIterExtentMap>;
template class ExecutorCompileTimeEntry<SimplifiedParallelIterExtentMap>;
template class ExecutorCompileTimeEntry<WarpPaddedParallelExtents>;
template class ExecutorCompileTimeEntry<VectorizedTensorValidation>;
template class ExecutorCompileTimeEntry<InputAliasIndices>;
template class ExecutorCompileTimeEntry<OutputAliasIndices>;

} // namespace caching

std::vector<IterDomain*> getParallelBindingsIterDomains(
    GpuLower* lower,
    const std::vector<TensorView*>& used_tvs) {
  std::vector<IterDomain*> parallel_ids;
  for (auto tv : used_tvs) {
    for (auto id : tv->domain()->domain()) {
      if (id->isThread()) {
        if (id->isBroadcast()) {
          // Want to keep the broadcast dimensions if they are not resolved
          // TODO: piping down the parallel dimension map here would
          //  be helpful
          if (lower->caMap()->getConcreteMappedID(id, IdMappingMode::LOOP) ==
              id) {
            parallel_ids.push_back(id);
          }
        } else {
          // Non broadcast ids are directly added to the binding
          //  ids.
          parallel_ids.push_back(id);
        }
      }
    }
  }
  return parallel_ids;
}

namespace {

void insertParallelExtent(
    IterDomain* binding_id,
    const std::unique_ptr<ParallelExtentMap>& parallel_iter_extents_ptr) {
  auto extent = binding_id->extent();
  const auto it =
      parallel_iter_extents_ptr->find(binding_id->getParallelType());
  if (it != parallel_iter_extents_ptr->end()) {
    it->second.push_back(extent);
  } else {
    parallel_iter_extents_ptr->operator[](binding_id->getParallelType()) = {
        extent};
  }
}

} // namespace

std::unique_ptr<ParallelExtentMap> getParallelIterExtents(
    std::vector<IterDomain*>& parallel_binding_ids) {
  auto parallel_iter_extents_ptr = std::make_unique<ParallelExtentMap>();
  for (auto id : parallel_binding_ids) {
    insertParallelExtent(id, parallel_iter_extents_ptr);
  }

  return parallel_iter_extents_ptr;
}

std::unique_ptr<ParallelExtentMap> getSimplifiedParallelIterExtents(
    GpuLower* lower,
    std::vector<IterDomain*>& parallel_binding_ids) {
  auto parallel_iter_extents_ptr = std::make_unique<ParallelExtentMap>();
  const auto& ca_map = lower->caMap();
  std::vector<IterDomain*> mapped;
  bool is_tidx_warp_padded = lower->getWarpPaddedParallelInfo().is_tidx_padded;

  for (auto id : parallel_binding_ids) {
    if (std::any_of(
            mapped.begin(), mapped.end(), [id, &ca_map](IterDomain* mapped_id) {
              return ca_map->areMapped(mapped_id, id, IdMappingMode::LOOP);
            })) {
      if (id->getParallelType() != ParallelType::TIDx || !is_tidx_warp_padded) {
        continue;
      }
    }

    insertParallelExtent(
        ca_map->getConcreteMappedID(id, IdMappingMode::LOOP),
        parallel_iter_extents_ptr);
    mapped.push_back(id);
  }

  return parallel_iter_extents_ptr;
}

std::unique_ptr<caching::WarpPaddedExtentsInfo> getWarpPaddedExtentsInfo(
    kir::Kernel* kernel,
    std::vector<IterDomain*>& parallel_binding_ids) {
  auto warp_padded_extent_info_ptr =
      std::make_unique<caching::WarpPaddedExtentsInfo>();
  auto& warp_padded_extent_set =
      warp_padded_extent_info_ptr->warp_padded_extent_set;
  auto& warp_padded_constant =
      warp_padded_extent_info_ptr->warp_padded_constant;
  bool has_warp_reduction =
      kernel->getWarpPaddedParallelInfo().has_warp_reduction;

  for (auto id : parallel_binding_ids) {
    // Apply warp padding only when there're warp reductions in
    //  the kernel.
    if (has_warp_reduction) {
      if (id->hasPaddingToMultipleOfWarp() ||
          kernel->isParallelTypePadded(id->getParallelType())) {
        auto extent = id->extent();
        warp_padded_extent_set.insert(extent);
        auto padded_value = id->getMaybeSizeAfterPadding();
        if (padded_value.has_value()) {
          warp_padded_constant[extent] = padded_value.value();
        }
      }
    }
  }
  return warp_padded_extent_info_ptr;
}

} // namespace executor_utils
} // namespace cuda
} // namespace fuser
} // namespace jit
} // namespace torch<|MERGE_RESOLUTION|>--- conflicted
+++ resolved
@@ -121,12 +121,9 @@
   ss << nvfuser_resources::warp_cu;
   ss << nvfuser_resources::tensorcore_cu;
   ss << nvfuser_resources::memory_cu;
-<<<<<<< HEAD
-=======
 #else
   ss << nvfuser_resources::warp_rocm_cu;
 #endif
->>>>>>> 481def75
   ss << nvfuser_resources::fused_welford_helper_cu;
   ss << nvfuser_resources::fused_reduction_cu;
   ss << nvfuser_resources::fused_welford_impl_cu;
@@ -849,14 +846,6 @@
 
         const auto value =
             root_domain[dim]->hasExpandedExtent() ? 1 : tensor_arg_size;
-<<<<<<< HEAD
-=======
-        if (value == 0 && cg_tensor->uses().empty()) {
-          // If there's no uses, ignore there's a size-0 dimension.
-          continue;
-        }
-        TORCH_INTERNAL_ASSERT(value != 0, "Cannot handle size-0 dimensions");
->>>>>>> 481def75
         bool should_bind = true;
         if (check_consistency) {
           const auto prev_value = expr_eval.evaluate(extent);
@@ -901,19 +890,11 @@
     kir::Kernel* kernel,
     bool check_consistency) {
   FUSER_PERF_SCOPE("executor_utils::BindKernelInputs");
-<<<<<<< HEAD
 
   TORCH_INTERNAL_ASSERT(
       kernel->inputs().size() == args.size(),
       "Something went wrong configuring launch. Inputs no longer match.");
 
-=======
-
-  TORCH_INTERNAL_ASSERT(
-      kernel->inputs().size() == args.size(),
-      "Something went wrong configuring launch. Inputs no longer match.");
-
->>>>>>> 481def75
   kir::ExpressionEvaluator expr_eval;
   const auto& inputs = kernel->inputs();
 
@@ -1230,7 +1211,10 @@
     AT_CUDA_NVRTC_CHECK(getFunc(program, ptx.data()));
   }
 
-<<<<<<< HEAD
+  NvrtcFunction compiled_kernel_;
+
+#ifndef USE_ROCM
+
 #if CUDA_VERSION >= 11010
   if (isDebugDumpEnabled(DebugDumpOption::Ptx)) {
     dumpCompiledCodeToFile(program, id, false);
@@ -1244,28 +1228,6 @@
   }
 #endif
 
-  NvrtcFunction compiled_kernel_;
-
-#ifndef __HIP_PLATFORM_HCC__
-=======
-  NvrtcFunction compiled_kernel_;
-
-#ifndef USE_ROCM
-
-#if CUDA_VERSION >= 11010
-  if (isDebugDumpEnabled(DebugDumpOption::Ptx)) {
-    dumpCompiledCodeToFile(program, id, false);
-  }
-
-  if (isDebugDumpEnabled(DebugDumpOption::Cubin)) {
-    TORCH_INTERNAL_ASSERT(
-        compile_to_sass,
-        "CUBIN not available as the kernel was compiled only to PTX");
-    dumpCompiledCodeToFile(program, id, true);
-  }
-#endif
-
->>>>>>> 481def75
   {
     FUSER_PERF_SCOPE("executor_utils::Nvrtc::LoadPTX");
 
