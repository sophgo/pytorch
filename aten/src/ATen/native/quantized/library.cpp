#include <torch/library.h>

TORCH_LIBRARY(quantized, m) {
  m.def("add(Tensor qa, Tensor qb, float scale, int zero_point) -> Tensor qc");
  m.def("add_relu(Tensor qa, Tensor qb, float scale, int zero_point) -> Tensor qc");
  m.def("add_out(Tensor qa, Tensor qb, Tensor(a!) out) -> Tensor(a!) out");
  m.def("add_relu_out(Tensor qa, Tensor qb, Tensor(a!) out) -> Tensor(a!) out");
  m.def("add_scalar(Tensor qa, Scalar b) -> Tensor qc");
  m.def("add_scalar_relu(Tensor qa, Scalar b) -> Tensor qc");
  m.def("add_scalar_out(Tensor qa, Scalar b, Tensor(a!) out) -> Tensor(a!) out");
  m.def("add_scalar_relu_out(Tensor qa, Scalar b, Tensor(a!) out) -> Tensor(a!) out");
  m.def("batch_norm2d(Tensor qx, Tensor weight, Tensor bias, Tensor mean, Tensor var, float eps, float output_scale, int output_zero_point) -> Tensor");
  m.def("batch_norm2d_relu(Tensor qx, Tensor weight, Tensor bias, Tensor mean, Tensor var, float eps, float output_scale, int output_zero_point) -> Tensor");
  m.def("batch_norm3d(Tensor qx, Tensor weight, Tensor bias, Tensor mean, Tensor var, float eps, float output_scale, int output_zero_point) -> Tensor");
  m.def("batch_norm3d_relu(Tensor qx, Tensor weight, Tensor bias, Tensor mean, Tensor var, float eps, float output_scale, int output_zero_point) -> Tensor");
  m.def("clamp(Tensor qx, Scalar? min, Scalar? max) -> Tensor qy");
  m.def("cat(Tensor[] qx, int dim, float? scale, int? zero_point) -> Tensor");
  m.def("cat_relu(Tensor[] qx, int dim, float? scale, int? zero_point) -> Tensor");
  m.def("cat_out(Tensor[] qx, int dim, Tensor(a!) out) -> Tensor(a!)");
  m.def("cat_relu_out(Tensor[] qx, int dim, Tensor(a!) out) -> Tensor(a!)");
  m.def("conv2d(Tensor qx, Tensor weight, int[] stride, int[] padding, int[] dilation, int groups, float output_scale, int output_zero_point) -> Tensor");
  m.def("conv2d_relu(Tensor qx, Tensor weight, int[] stride, int[] padding, int[] dilation, int groups, float output_scale, int output_zero_point) -> Tensor");
  m.def("conv3d(Tensor qx, Tensor weight, int[] stride, int[] padding, int[] dilation, int groups, float output_scale, int output_zero_point) -> Tensor");
  m.def("conv3d_relu(Tensor qx, Tensor weight, int[] stride, int[] padding, int[] dilation, int groups, float output_scale, int output_zero_point) -> Tensor");
  // conv_prepack is deprecated, please use conv2d_prepack for 2D conv.
  m.def("conv_prepack(Tensor weight, Tensor? bias, int[] stride, int[] padding, int[] dilation, int groups) -> Tensor");
  m.def("conv2d_prepack(Tensor weight, Tensor? bias, int[] stride, int[] padding, int[] dilation, int groups) -> Tensor");
  m.def("conv3d_prepack(Tensor weight, Tensor? bias, int[] stride, int[] padding, int[] dilation, int groups) -> Tensor");
  // conv_unpack is deprecated, please use conv2d_unpack for 2D conv.
  m.def("conv_unpack(Tensor packed_weights) -> (Tensor unpacked_weights, Tensor? B_origin)");
  m.def("conv2d_unpack(Tensor packed_weights) -> (Tensor unpacked_weights, Tensor? B_origin)");
  m.def("conv3d_unpack(Tensor packed_weights) -> (Tensor unpacked_weights, Tensor? B_origin)");
<<<<<<< HEAD
  m.def("group_norm(Tensor input, int num_groups, Tensor weight, Tensor bias, float eps, float output_scale, int output_zero_point) -> Tensor");
=======
  m.def("hardswish(Tensor input, float output_scale, int output_zero_point) -> Tensor");
>>>>>>> e26631b3
  m.def("layer_norm(Tensor input, int[] normalized_shape, Tensor weight, Tensor bias, float eps, float output_scale, int output_zero_point) -> Tensor");
  m.def("linear(Tensor X, Tensor W_prepack, float Y_scale_i, int Y_zero_point_i) -> Tensor Y");
  m.def("linear_relu(Tensor X, Tensor W_prepack, float Y_scale_i, int Y_zero_point_i) -> Tensor Y");
  m.def("linear_dynamic(Tensor X, Tensor W_prepack) -> Tensor Y");
  m.def("linear_relu_dynamic(Tensor X, Tensor W_prepack) -> Tensor Y");
  m.def("linear_dynamic_fp16(Tensor X, Tensor W_prepack) -> Tensor Y");
  m.def("linear_prepack(Tensor W, Tensor? B=None) -> Tensor W_prepack");
  m.def("linear_prepack_fp16(Tensor W, Tensor? B=None) -> Tensor W_prepack");
  m.def("linear_unpack(Tensor W_prepack) -> (Tensor W_origin, Tensor? B_origin)");
  m.def("linear_unpack_fp16(Tensor W_prepack) -> (Tensor W_origin, Tensor? B_origin)");
  m.def("mul(Tensor qa, Tensor qb, float scale, int zero_point)-> Tensor qc");
  m.def("mul_relu(Tensor qa, Tensor qb, float scale, int zero_point)-> Tensor qc");
  m.def("mul_out(Tensor qa, Tensor qb, Tensor(a!) out)-> Tensor(a!) out");
  m.def("mul_relu_out(Tensor qa, Tensor qb, Tensor(a!) out)-> Tensor(a!) out");
  m.def("mul_scalar(Tensor qa, Scalar b)-> Tensor qc");
  m.def("mul_scalar_relu(Tensor qa, Scalar b)-> Tensor qc");
  m.def("mul_scalar_out(Tensor qa, Scalar b, Tensor(a!) out)-> Tensor(a!) out");
  m.def("mul_scalar_relu_out(Tensor qa, Scalar b, Tensor(a!) out)-> Tensor(a!) out");
  // NB: missing a space after comma here...
  m.def("max_pool2d(Tensor qx, int[] kernel_size, int[] stride, int[] padding, int[] dilation,bool ceil_mode) -> Tensor");
  m.def("relu6(Tensor qx, bool inplace=False) -> Tensor");
}

// According to #33294: The "_" prefix registration will be
// removed when the operators are all migrated to mobile.
// https://github.com/pytorch/pytorch/issues/36510
TORCH_LIBRARY(_quantized, m) {
  m.def("add(Tensor qa, Tensor qb, float scale, int zero_point) -> Tensor qc");
  m.def("conv2d(Tensor qx, Tensor weight, int[] stride, int[] padding, int[] dilation, int groups, float output_scale, int output_zero_point) -> Tensor");
  m.def("conv2d_relu(Tensor qx, Tensor weight, int[] stride, int[] padding, int[] dilation, int groups, float output_scale, int output_zero_point) -> Tensor");
  m.def("conv2d_prepack(Tensor weight, Tensor? bias, int[] stride, int[] padding, int[] dilation, int groups) -> Tensor");
  m.def("linear(Tensor X, Tensor W_prepack, float Y_scale_i, int Y_zero_point_i) -> Tensor Y");
  m.def("linear_dynamic(Tensor X, Tensor W_prepack) -> Tensor Y");
  m.def("linear_prepack(Tensor W, Tensor? B=None) -> Tensor W_prepack");
  m.def("linear_prepack_fp16(Tensor W, Tensor? B=None) -> Tensor W_prepack");
}<|MERGE_RESOLUTION|>--- conflicted
+++ resolved
@@ -30,11 +30,8 @@
   m.def("conv_unpack(Tensor packed_weights) -> (Tensor unpacked_weights, Tensor? B_origin)");
   m.def("conv2d_unpack(Tensor packed_weights) -> (Tensor unpacked_weights, Tensor? B_origin)");
   m.def("conv3d_unpack(Tensor packed_weights) -> (Tensor unpacked_weights, Tensor? B_origin)");
-<<<<<<< HEAD
+  m.def("hardswish(Tensor input, float output_scale, int output_zero_point) -> Tensor");
   m.def("group_norm(Tensor input, int num_groups, Tensor weight, Tensor bias, float eps, float output_scale, int output_zero_point) -> Tensor");
-=======
-  m.def("hardswish(Tensor input, float output_scale, int output_zero_point) -> Tensor");
->>>>>>> e26631b3
   m.def("layer_norm(Tensor input, int[] normalized_shape, Tensor weight, Tensor bias, float eps, float output_scale, int output_zero_point) -> Tensor");
   m.def("linear(Tensor X, Tensor W_prepack, float Y_scale_i, int Y_zero_point_i) -> Tensor Y");
   m.def("linear_relu(Tensor X, Tensor W_prepack, float Y_scale_i, int Y_zero_point_i) -> Tensor Y");
