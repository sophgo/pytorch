#pragma once

#include <c10/core/Allocator.h>
#include <c10/core/ScalarType.h>
#include <c10/core/SymInt.h>
#include <c10/core/impl/PyObjectSlot.h>

#include <c10/util/intrusive_ptr.h>

namespace c10 {

// A storage represents the underlying backing data buffer for a
// tensor.  This concept was inherited from the original Torch7
// codebase; we'd kind of like to get rid of the concept
// (see https://github.com/pytorch/pytorch/issues/14797) but
// it's hard work and no one has gotten around to doing it.
//
// NB: storage is supposed to uniquely own a data pointer; e.g.,
// two non-null data pointers alias if and only if they are from
// the same storage.  Technically you can violate this invariant
// (e.g., you can create a non-owning StorageImpl with at::from_blob)
// but a lot of things won't work correctly, including:
//
// - An ordinary deleter on such a storage is wrong, because normal deleters
//   assume unique ownership, but if you have two storages at the same data,
//   that implies there is some sort of shared ownership. So your deleter would
//   have to actually be internally doing some sort of refcount thing
// - Deepcopy in Python side relies on storage equality and not data pointer
//   equality; so if there are two separate storages pointing to the same data,
//   the data will actually get duplicated in that case (one data ptr before,
//   two data ptrs after)
// - Version counts won't work correctly, because we do all VC tracking at the
//   level of storages (unless you explicitly disconnect the VC with detach);
//   mutation because data pointers are the same are totally untracked
struct C10_API StorageImpl : public c10::intrusive_ptr_target {
 public:
  struct use_byte_size_t {};

  StorageImpl(
      use_byte_size_t /*use_byte_size*/,
      SymInt size_bytes,
      at::DataPtr data_ptr,
      at::Allocator* allocator,
      bool resizable)
      : data_ptr_(std::move(data_ptr)),
        size_bytes_(std::move(size_bytes)),
        size_bytes_is_symbolic_(size_bytes_.is_symbolic()),
        resizable_(resizable),
        received_cuda_(false),
        allocator_(allocator) {
    if (resizable) {
      TORCH_INTERNAL_ASSERT(
          allocator_, "For resizable storage, allocator must be provided");
    }
  }

  StorageImpl(
      use_byte_size_t /*use_byte_size*/,
      SymInt size_bytes,
      at::Allocator* allocator,
      bool resizable)
      : StorageImpl(
            use_byte_size_t(),
            size_bytes,
            size_bytes.is_symbolic()
                ? allocator->allocate(0)
                : allocator->allocate(size_bytes.as_int_unchecked()),
            allocator,
            resizable) {}

  StorageImpl& operator=(StorageImpl&& other) = delete;
  StorageImpl& operator=(const StorageImpl&) = delete;
  StorageImpl() = delete;
  StorageImpl(StorageImpl&& other) = delete;
  StorageImpl(const StorageImpl&) = delete;
  ~StorageImpl() override = default;

  void reset() {
    data_ptr_.clear();
    size_bytes_ = 0;
    size_bytes_is_symbolic_ = false;
  }

  template <typename T>
  inline T* unsafe_data() const {
<<<<<<< HEAD
    return static_cast<T*>(this->data_ptr_.get());
=======
    return static_cast<T*>(data_ptr_.get());
  }

  template <typename T>
  inline T* mutable_unsafe_data() {
    return static_cast<T*>(mutable_data());
>>>>>>> 23a9e08d
  }

  // Destructor doesn't call release_resources because it's
  // unnecessary; don't forget to change that if needed!
  void release_resources() override {
    data_ptr_.clear();
  }

  size_t nbytes() const {
    TORCH_CHECK(!size_bytes_is_symbolic_);
    return size_bytes_.as_int_unchecked();
  }

  SymInt sym_nbytes() const {
    return size_bytes_;
  }

  // TODO: remove later
  void set_nbytes(size_t size_bytes) {
    size_bytes_ = size_bytes;
    size_bytes_is_symbolic_ = false;
  }

  void set_nbytes(c10::SymInt size_bytes) {
    size_bytes_ = std::move(size_bytes);
  }

  bool resizable() const {
    return resizable_;
  };

  at::DataPtr& mutable_data_ptr() {
    return data_ptr_;
  };

  const at::DataPtr& data_ptr() const {
    return data_ptr_;
  };

  // Returns the previous data_ptr
  at::DataPtr set_data_ptr(at::DataPtr&& data_ptr) {
    at::DataPtr old_data_ptr(std::move(data_ptr_));
    data_ptr_ = std::move(data_ptr);
    return old_data_ptr;
  };

  void set_data_ptr_noswap(at::DataPtr&& data_ptr) {
    data_ptr_ = std::move(data_ptr);
  }

  const void* data() const {
    return data_ptr_.get();
  }

  void* mutable_data() {
    return data_ptr_.mutable_get();
  }

  at::DeviceType device_type() const {
    return data_ptr_.device().type();
  }

  at::Allocator* allocator() {
    return allocator_;
  }

  const at::Allocator* allocator() const {
    return allocator_;
  };

  // You generally shouldn't use this method, but it is occasionally
  // useful if you want to override how a tensor will be reallocated,
  // after it was already allocated (and its initial allocator was
  // set)
  void set_allocator(at::Allocator* allocator) {
    allocator_ = allocator;
  }

  Device device() const {
    return data_ptr_.device();
  }

  void set_resizable(bool resizable) {
    if (resizable) {
      // We need an allocator to be resizable
      AT_ASSERT(allocator_);
    }
    resizable_ = resizable;
  }

  /**
   * Can only be called when use_count is 1
   */
  void UniqueStorageShareExternalPointer(
      void* src,
      size_t size_bytes,
      DeleterFnPtr d = nullptr) {
    UniqueStorageShareExternalPointer(
        at::DataPtr(src, src, d, data_ptr_.device()), size_bytes);
  }

  /**
   * Can only be called when use_count is 1
   */
  void UniqueStorageShareExternalPointer(
      at::DataPtr&& data_ptr,
      size_t size_bytes) {
    data_ptr_ = std::move(data_ptr);
    size_bytes_ = size_bytes;
    size_bytes_is_symbolic_ = false;
    allocator_ = nullptr;
    resizable_ = false;
  }

  // This method can be used only after storage construction and cannot be used
  // to modify storage status
  void set_received_cuda(bool received_cuda) {
    received_cuda_ = received_cuda;
  }

  bool received_cuda() {
    return received_cuda_;
  }

 private:
  DataPtr data_ptr_;
  SymInt size_bytes_;
  bool size_bytes_is_symbolic_;
  bool resizable_;
  // Identifies that Storage was received from another process and doesn't have
  // local to process cuda memory allocation
  bool received_cuda_;
  Allocator* allocator_;
  impl::PyObjectSlot pyobj_slot_;
};
} // namespace c10<|MERGE_RESOLUTION|>--- conflicted
+++ resolved
@@ -83,16 +83,12 @@
 
   template <typename T>
   inline T* unsafe_data() const {
-<<<<<<< HEAD
-    return static_cast<T*>(this->data_ptr_.get());
-=======
     return static_cast<T*>(data_ptr_.get());
   }
 
   template <typename T>
   inline T* mutable_unsafe_data() {
     return static_cast<T*>(mutable_data());
->>>>>>> 23a9e08d
   }
 
   // Destructor doesn't call release_resources because it's
